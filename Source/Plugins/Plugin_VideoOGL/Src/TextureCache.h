--- conflicted
+++ resolved
@@ -55,13 +55,8 @@
 		TCacheEntry();
 		~TCacheEntry();
 
-<<<<<<< HEAD
 		void Load(unsigned int stage, unsigned int width, unsigned int height,
-			unsigned int expanded_width, unsigned int level, bool autogen_mips = false);
-=======
-		void Load(unsigned int width, unsigned int height,
 			unsigned int expanded_width, unsigned int level);
->>>>>>> d0ea94a2
 
 		void FromRenderTarget(u32 dstAddr, unsigned int dstFormat,
 			unsigned int srcFormat, const EFBRectangle& srcRect,
