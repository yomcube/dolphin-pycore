// Copyright 2008 Dolphin Emulator Project
// SPDX-License-Identifier: GPL-2.0-or-later

#pragma once

#include <cstddef>
#include <filesystem>
#include <fstream>
#include <string>
#include <string_view>
#include <vector>

#include <sys/stat.h>

#include "Common/CommonTypes.h"

#ifdef _WIN32
#include "Common/StringUtil.h"
#endif

#ifdef ANDROID
#include "Common/StringUtil.h"
#include "jni/AndroidCommon/AndroidCommon.h"
#endif

// User directory indices for GetUserPath
enum
{
  D_USER_IDX,
  D_GCUSER_IDX,
  D_WIIROOT_IDX,          // always points to User/Wii or global user-configured directory
  D_SESSION_WIIROOT_IDX,  // may point to minimal temporary directory for determinism
  D_CONFIG_IDX,           // global settings
  D_GAMESETTINGS_IDX,     // user-specified settings which override both the global and the default
                          // settings (per game)
  D_SKYLANDERS_IDX,

  D_MAPS_IDX,
  D_CACHE_IDX,
  D_COVERCACHE_IDX,
  D_REDUMPCACHE_IDX,
  D_SHADERCACHE_IDX,
  D_RETROACHIEVEMENTSCACHE_IDX,
  D_SHADERS_IDX,
  D_STATESAVES_IDX,
  D_SCREENSHOTS_IDX,
  D_HIRESTEXTURES_IDX,
  D_RIIVOLUTION_IDX,
  D_FONTS_IDX,
  D_SCRIPTS_IDX,
  D_MODULES_IDX,
  D_DUMP_IDX,
  D_DUMPFRAMES_IDX,
  D_DUMPOBJECTS_IDX,
  D_DUMPAUDIO_IDX,
  D_DUMPTEXTURES_IDX,
  D_DUMPDSP_IDX,
  D_DUMPSSL_IDX,
  D_DUMPDEBUG_IDX,
  D_DUMPDEBUG_BRANCHWATCH_IDX,
  D_DUMPDEBUG_JITBLOCKS_IDX,
  D_LOAD_IDX,
  D_LOGS_IDX,
  D_MAILLOGS_IDX,
  D_THEMES_IDX,
  D_STYLES_IDX,
  D_PIPES_IDX,
  D_MEMORYWATCHER_IDX,
  D_WFSROOT_IDX,
  D_BACKUP_IDX,
  D_RESOURCEPACK_IDX,
  D_DYNAMICINPUT_IDX,
  D_GRAPHICSMOD_IDX,
  D_GBAUSER_IDX,
  D_GBASAVES_IDX,
  D_WIISDCARDSYNCFOLDER_IDX,
  D_GPU_DRIVERS_EXTRACTED,
  D_GPU_DRIVERS_TMP,
  D_GPU_DRIVERS_HOOKS,
  D_GPU_DRIVERS_FILE_REDIRECT,
<<<<<<< HEAD
  D_ASM_ROOT_IDX,
=======
>>>>>>> 108af9a2
  FIRST_FILE_USER_PATH_IDX,
  F_DOLPHINCONFIG_IDX = FIRST_FILE_USER_PATH_IDX,
  F_GCPADCONFIG_IDX,
  F_WIIPADCONFIG_IDX,
  F_GCKEYBOARDCONFIG_IDX,
  F_GFXCONFIG_IDX,
  F_LOGGERCONFIG_IDX,
  F_MAINLOG_IDX,
  F_MEM1DUMP_IDX,
  F_MEM2DUMP_IDX,
  F_ARAMDUMP_IDX,
  F_FAKEVMEMDUMP_IDX,
  F_GCSRAM_IDX,
  F_MEMORYWATCHERLOCATIONS_IDX,
  F_MEMORYWATCHERSOCKET_IDX,
  F_WIISDCARDIMAGE_IDX,
  F_DUALSHOCKUDPCLIENTCONFIG_IDX,
  F_FREELOOKCONFIG_IDX,
  F_GBABIOS_IDX,
  F_RETROACHIEVEMENTSCONFIG_IDX,
  NUM_PATH_INDICES
};

namespace File
{
// FileSystem tree node
struct FSTEntry
{
  bool isDirectory = false;
  u64 size = 0;              // File length, or for directories, recursive count of children
  std::string physicalName;  // Name on disk
  std::string virtualName;   // Name in FST names table
  std::vector<FSTEntry> children;
};

// The functions in this class are functionally identical to the standalone functions
// below, but if you are going to be calling more than one of the functions using the
// same path, creating a single FileInfo object and calling its functions multiple
// times is faster than calling standalone functions multiple times.
class FileInfo final
{
public:
  explicit FileInfo(const std::string& path);
  explicit FileInfo(const char* path);

  // Returns true if the path exists
  bool Exists() const;
  // Returns true if the path exists and is a directory
  bool IsDirectory() const;
  // Returns true if the path exists and is a file
  bool IsFile() const;
  // Returns the size of a file (or returns 0 if the path doesn't refer to a file)
  u64 GetSize() const;

private:
  std::filesystem::file_status m_status;
  std::uintmax_t m_size;
  bool m_exists;
};

// Returns true if the path exists
bool Exists(const std::string& path);

// Returns true if the path exists and is a directory
bool IsDirectory(const std::string& path);

// Returns true if the path exists and is a file
bool IsFile(const std::string& path);

// Returns the size of a file (or returns 0 if the path isn't a file that exists)
u64 GetSize(const std::string& path);

// Overloaded GetSize, accepts FILE*
u64 GetSize(FILE* f);

// Creates a single directory. Returns true if successful or if the path already exists.
bool CreateDir(const std::string& filename);

// Creates directories recursively. Returns true if successful or if the path already exists.
bool CreateDirs(std::string_view filename);

// Creates the full path to the file given in fullPath.
// That is, for path '/a/b/c.bin', creates folders '/a' and '/a/b'.
// Returns true if creation is successful or if the path already exists.
bool CreateFullPath(std::string_view fullPath);

enum class IfAbsentBehavior
{
  ConsoleWarning,
  NoConsoleWarning
};

// Deletes a given filename, return true on success
// Doesn't supports deleting a directory
bool Delete(const std::string& filename,
            IfAbsentBehavior behavior = IfAbsentBehavior::ConsoleWarning);

// Deletes a directory filename, returns true on success
bool DeleteDir(const std::string& filename,
               IfAbsentBehavior behavior = IfAbsentBehavior::ConsoleWarning);

// renames file srcFilename to destFilename, returns true on success
bool Rename(const std::string& srcFilename, const std::string& destFilename);

// ditto, but syncs the source file and, on Unix, syncs the directories after rename
bool RenameSync(const std::string& srcFilename, const std::string& destFilename);

// Copies a file at source_path to destination_path, as if by std::filesystem::copy_file().
// If a file already exists at destination_path it is overwritten. Returns true on success.
bool CopyRegularFile(std::string_view source_path, std::string_view destination_path);

// creates an empty file filename, returns true on success
bool CreateEmptyFile(const std::string& filename);

// Recursive or non-recursive list of files and directories under directory.
FSTEntry ScanDirectoryTree(std::string directory, bool recursive);

// deletes the given directory and anything under it. Returns true on success.
bool DeleteDirRecursively(const std::string& directory);

// Returns the current directory
std::string GetCurrentDir();

// Copies source_path to dest_path, as if by std::filesystem::copy(). Returns true on success or if
// the source and destination are already the same (as determined by std::filesystem::equivalent()).
bool Copy(std::string_view source_path, std::string_view dest_path,
          bool overwrite_existing = false);

// Moves source_path to dest_path. On success, the source_path will no longer exist, and the
// dest_path will contain the data previously in source_path. Files in dest_path will be overwritten
// if they match files in source_path, but files that only exist in dest_path will be kept. No
// guarantee on the state is given on failure; the move may have completely failed or partially
// completed.
bool MoveWithOverwrite(std::string_view source_path, std::string_view dest_path);

// Set the current directory to given directory
bool SetCurrentDir(const std::string& directory);

// Creates and returns the path to a new temporary directory.
std::string CreateTempDir();

// Get a filename that can hopefully be atomically renamed to the given path.
std::string GetTempFilenameForAtomicWrite(std::string path);

// Gets a set user directory path
// Don't call prior to setting the base user directory
const std::string& GetUserPath(unsigned int dir_index);

// Sets a user directory path
// Rebuilds internal directory structure to compensate for the new directory
void SetUserPath(unsigned int dir_index, std::string path);

// probably doesn't belong here
std::string GetThemeDir(const std::string& theme_name);

// Returns the path to where the sys file are
const std::string& GetSysDirectory();

#ifdef ANDROID
void SetSysDirectory(const std::string& path);
void SetGpuDriverDirectories(const std::string& path, const std::string& lib_path);
const std::string GetGpuDriverDirectory(unsigned int dir_index);
#endif

#ifdef __APPLE__
std::string GetBundleDirectory();
#endif

std::string GetExePath();
std::string GetExeDirectory();

bool WriteStringToFile(const std::string& filename, std::string_view str);
bool ReadFileToString(const std::string& filename, std::string& str);

// To deal with Windows not fully supporting UTF-8 and Android not fully supporting paths.
template <typename T>
void OpenFStream(T& fstream, const std::string& filename, std::ios_base::openmode openmode)
{
#ifdef _WIN32
  fstream.open(UTF8ToTStr(filename).c_str(), openmode);
#else
#ifdef ANDROID
  // Unfortunately it seems like the non-standard __open is the only way to use a file descriptor
  if (IsPathAndroidContent(filename))
    fstream.__open(OpenAndroidContent(filename, OpenModeToAndroid(openmode)), openmode);
  else
#endif
    fstream.open(filename.c_str(), openmode);
#endif
}

}  // namespace File<|MERGE_RESOLUTION|>--- conflicted
+++ resolved
@@ -78,10 +78,7 @@
   D_GPU_DRIVERS_TMP,
   D_GPU_DRIVERS_HOOKS,
   D_GPU_DRIVERS_FILE_REDIRECT,
-<<<<<<< HEAD
   D_ASM_ROOT_IDX,
-=======
->>>>>>> 108af9a2
   FIRST_FILE_USER_PATH_IDX,
   F_DOLPHINCONFIG_IDX = FIRST_FILE_USER_PATH_IDX,
   F_GCPADCONFIG_IDX,
