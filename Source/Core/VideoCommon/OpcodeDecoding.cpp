// Copyright 2008 Dolphin Emulator Project
// SPDX-License-Identifier: GPL-2.0-or-later

// DL facts:
//  Ikaruga uses (nearly) NO display lists!
//  Zelda WW uses TONS of display lists
//  Zelda TP uses almost 100% display lists except menus (we like this!)
//  Super Mario Galaxy has nearly all geometry and more than half of the state in DLs (great!)

// Note that it IS NOT GENERALLY POSSIBLE to precompile display lists! You can compile them as they
// are while interpreting them, and hope that the vertex format doesn't change, though, if you do
// it right when they are called. The reason is that the vertex format affects the sizes of the
// vertices.

#include "VideoCommon/OpcodeDecoding.h"

#include "Common/Assert.h"
#include "Common/Logging/Log.h"
#include "Core/FifoPlayer/FifoRecorder.h"
#include "Core/HW/Memmap.h"
#include "Core/System.h"
#include "VideoCommon/BPMemory.h"
#include "VideoCommon/CPMemory.h"
#include "VideoCommon/CommandProcessor.h"
#include "VideoCommon/DataReader.h"
#include "VideoCommon/Fifo.h"
#include "VideoCommon/Statistics.h"
#include "VideoCommon/VertexLoaderBase.h"
#include "VideoCommon/VertexLoaderManager.h"
#include "VideoCommon/XFMemory.h"
#include "VideoCommon/XFStateManager.h"
#include "VideoCommon/XFStructs.h"

namespace OpcodeDecoder
{
bool g_record_fifo_data = false;

template <bool is_preprocess>
class RunCallback final : public Callback
{
public:
  OPCODE_CALLBACK(void OnXF(u16 address, u8 count, const u8* data))
  {
    m_cycles += 18 + 6 * count;

    if constexpr (!is_preprocess)
    {
      LoadXFReg(address, count, data);

      INCSTAT(g_stats.this_frame.num_xf_loads);
    }
  }
  OPCODE_CALLBACK(void OnCP(u8 command, u32 value))
  {
    m_cycles += 12;
    const u8 sub_command = command & CP_COMMAND_MASK;
    if constexpr (!is_preprocess)
    {
      if (sub_command == MATINDEX_A)
      {
        VertexLoaderManager::g_needs_cp_xf_consistency_check = true;
        auto& system = Core::System::GetInstance();
        system.GetXFStateManager().SetTexMatrixChangedA(value);
      }
      else if (sub_command == MATINDEX_B)
      {
        VertexLoaderManager::g_needs_cp_xf_consistency_check = true;
        auto& system = Core::System::GetInstance();
        system.GetXFStateManager().SetTexMatrixChangedB(value);
      }
      else if (sub_command == VCD_LO || sub_command == VCD_HI)
      {
        VertexLoaderManager::g_main_vat_dirty = BitSet8::AllTrue(CP_NUM_VAT_REG);
        VertexLoaderManager::g_bases_dirty = true;
        VertexLoaderManager::g_needs_cp_xf_consistency_check = true;
      }
      else if (sub_command == CP_VAT_REG_A || sub_command == CP_VAT_REG_B ||
               sub_command == CP_VAT_REG_C)
      {
        VertexLoaderManager::g_main_vat_dirty[command & CP_VAT_MASK] = true;
        VertexLoaderManager::g_needs_cp_xf_consistency_check = true;
      }
      else if (sub_command == ARRAY_BASE)
      {
        VertexLoaderManager::g_bases_dirty = true;
      }

      INCSTAT(g_stats.this_frame.num_cp_loads);
    }
    else if constexpr (is_preprocess)
    {
      if (sub_command == VCD_LO || sub_command == VCD_HI)
      {
        VertexLoaderManager::g_preprocess_vat_dirty = BitSet8::AllTrue(CP_NUM_VAT_REG);
      }
      else if (sub_command == CP_VAT_REG_A || sub_command == CP_VAT_REG_B ||
               sub_command == CP_VAT_REG_C)
      {
        VertexLoaderManager::g_preprocess_vat_dirty[command & CP_VAT_MASK] = true;
      }
    }
    GetCPState().LoadCPReg(command, value);
  }
  OPCODE_CALLBACK(void OnBP(u8 command, u32 value))
  {
    m_cycles += 12;

    if constexpr (is_preprocess)
    {
      LoadBPRegPreprocess(command, value, m_cycles);
    }
    else
    {
      LoadBPReg(command, value, m_cycles);
      INCSTAT(g_stats.this_frame.num_bp_loads);
    }
  }
  OPCODE_CALLBACK(void OnIndexedLoad(CPArray array, u32 index, u16 address, u8 size))
  {
    m_cycles += 6;

    if constexpr (is_preprocess)
      PreprocessIndexedXF(array, index, address, size);
    else
      LoadIndexedXF(array, index, address, size);
  }
  OPCODE_CALLBACK(void OnPrimitiveCommand(OpcodeDecoder::Primitive primitive, u8 vat,
                                          u32 vertex_size, u16 num_vertices, const u8* vertex_data))
  {
    // load vertices
    const u32 size = vertex_size * num_vertices;

    const u32 bytes =
        VertexLoaderManager::RunVertices<is_preprocess>(vat, primitive, num_vertices, vertex_data);

    ASSERT(bytes == size);

    // 4 GPU ticks per vertex, 3 CPU ticks per GPU tick
    m_cycles += num_vertices * 4 * 3 + 6;
  }
  // This can't be inlined since it calls Run, which makes it recursive
  // m_in_display_list prevents it from actually recursing infinitely, but there's no real benefit
  // to inlining Run for the display list directly.
  OPCODE_CALLBACK_NOINLINE(void OnDisplayList(u32 address, u32 size))
  {
    m_cycles += 6;

    if (m_in_display_list)
    {
      WARN_LOG_FMT(VIDEO, "recursive display list detected");
    }
    else
    {
      m_in_display_list = true;

      auto& system = Core::System::GetInstance();

      if constexpr (is_preprocess)
      {
        auto& memory = system.GetMemory();
        const u8* const start_address = memory.GetPointerForRange(address, size);

        system.GetFifo().PushFifoAuxBuffer(start_address, size);

        if (start_address != nullptr)
        {
          Run(start_address, size, *this);
        }
      }
      else
      {
        const u8* start_address;

        auto& fifo = system.GetFifo();
        if (fifo.UseDeterministicGPUThread())
        {
          start_address = static_cast<u8*>(fifo.PopFifoAuxBuffer(size));
        }
        else
        {
          auto& memory = system.GetMemory();
          start_address = memory.GetPointerForRange(address, size);
        }

        // Avoid the crash if memory.GetPointerForRange failed ..
        if (start_address != nullptr)
        {
          // temporarily swap dl and non-dl (small "hack" for the stats)
          g_stats.SwapDL();

          Run(start_address, size, *this);
          INCSTAT(g_stats.this_frame.num_dlists_called);

          // un-swap
          g_stats.SwapDL();
        }
      }

      m_in_display_list = false;
    }
  }
  OPCODE_CALLBACK(void OnNop(u32 count))
  {
    m_cycles += 6 * count;  // Hm, this means that we scan over nop streams pretty slowly...
  }
  OPCODE_CALLBACK(void OnUnknown(u8 opcode, const u8* data))
  {
    if (static_cast<Opcode>(opcode) == Opcode::GX_CMD_UNKNOWN_METRICS)
    {
      // 'Zelda Four Swords' calls it and checks the metrics registers after that
      m_cycles += 6;
      DEBUG_LOG_FMT(VIDEO, "GX 0x44");
    }
    else if (static_cast<Opcode>(opcode) == Opcode::GX_CMD_INVL_VC)
    {
      // Invalidate Vertex Cache
      m_cycles += 6;
      DEBUG_LOG_FMT(VIDEO, "Invalidate (vertex cache?)");
    }
    else
    {
      auto& system = Core::System::GetInstance();
<<<<<<< HEAD
      system.GetCommandProcessor().HandleUnknownOpcode(opcode, data, is_preprocess);
=======
      system.GetCommandProcessor().HandleUnknownOpcode(system, opcode, data, is_preprocess);
>>>>>>> 108af9a2
      m_cycles += 1;
    }
  }

  OPCODE_CALLBACK(void OnCommand(const u8* data, u32 size))
  {
    ASSERT(size >= 1);
    if constexpr (!is_preprocess)
    {
      // Display lists get added directly into the FIFO stream since this same callback is used to
      // process them.
      if (g_record_fifo_data && static_cast<Opcode>(data[0]) != Opcode::GX_CMD_CALL_DL)
      {
        Core::System::GetInstance().GetFifoRecorder().WriteGPCommand(data, size);
      }
    }
  }

  OPCODE_CALLBACK(CPState& GetCPState())
  {
    if constexpr (is_preprocess)
      return g_preprocess_cp_state;
    else
      return g_main_cp_state;
  }

  OPCODE_CALLBACK(u32 GetVertexSize(u8 vat))
  {
    VertexLoaderBase* loader = VertexLoaderManager::RefreshLoader<is_preprocess>(vat);
    return loader->m_vertex_size;
  }

  u32 m_cycles = 0;
  bool m_in_display_list = false;
};

template <bool is_preprocess>
u8* RunFifo(DataReader src, u32* cycles)
{
  using CallbackT = RunCallback<is_preprocess>;
  auto callback = CallbackT{};
  u32 size = Run(src.GetPointer(), static_cast<u32>(src.size()), callback);

  if (cycles != nullptr)
    *cycles = callback.m_cycles;

  src.Skip(size);
  return src.GetPointer();
}

template u8* RunFifo<true>(DataReader src, u32* cycles);
template u8* RunFifo<false>(DataReader src, u32* cycles);

}  // namespace OpcodeDecoder<|MERGE_RESOLUTION|>--- conflicted
+++ resolved
@@ -220,11 +220,7 @@
     else
     {
       auto& system = Core::System::GetInstance();
-<<<<<<< HEAD
-      system.GetCommandProcessor().HandleUnknownOpcode(opcode, data, is_preprocess);
-=======
       system.GetCommandProcessor().HandleUnknownOpcode(system, opcode, data, is_preprocess);
->>>>>>> 108af9a2
       m_cycles += 1;
     }
   }
