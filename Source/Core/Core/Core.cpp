// Copyright 2008 Dolphin Emulator Project
// SPDX-License-Identifier: GPL-2.0-or-later

#include "Core/Core.h"

#include <algorithm>
#include <atomic>
#include <cstring>
#include <functional>
#include <mutex>
#include <queue>
#include <utility>
#include <variant>

#include <fmt/chrono.h>
#include <fmt/format.h>

#ifdef _WIN32
#include <windows.h>
#endif

#include "AudioCommon/AudioCommon.h"

#include "Common/Assert.h"
#include "Common/CPUDetect.h"
#include "Common/CommonPaths.h"
#include "Common/CommonTypes.h"
#include "Common/Event.h"
#include "Common/FPURoundMode.h"
#include "Common/FatFsUtil.h"
#include "Common/FileUtil.h"
#include "Common/Flag.h"
#include "Common/Logging/Log.h"
#include "Common/MemoryUtil.h"
#include "Common/MsgHandler.h"
#include "Common/ScopeGuard.h"
#include "Common/StringUtil.h"
#include "Common/Thread.h"
#include "Common/Timer.h"
#include "Common/Version.h"

#include "Core/AchievementManager.h"
#include "Core/Boot/Boot.h"
#include "Core/BootManager.h"
#include "Core/CPUThreadConfigCallback.h"
<<<<<<< HEAD
#include "Core/Config/AchievementSettings.h"
=======
>>>>>>> 108af9a2
#include "Core/Config/MainSettings.h"
#include "Core/ConfigManager.h"
#include "Core/CoreTiming.h"
#include "Core/DSPEmulator.h"
#include "Core/DolphinAnalytics.h"
#include "Core/FifoPlayer/FifoPlayer.h"
#include "Core/FreeLookManager.h"
#include "Core/HLE/HLE.h"
#include "Core/HW/CPU.h"
#include "Core/HW/DSP.h"
#include "Core/HW/EXI/EXI.h"
#include "Core/HW/GBAPad.h"
#include "Core/HW/GCKeyboard.h"
#include "Core/HW/GCPad.h"
#include "Core/HW/HW.h"
#include "Core/HW/SystemTimers.h"
#include "Core/HW/VideoInterface.h"
#include "Core/HW/Wiimote.h"
#include "Core/Host.h"
#include "Core/IOS/IOS.h"
#include "Core/MemTools.h"
#include "Core/Movie.h"
#include "Core/NetPlayClient.h"
#include "Core/NetPlayProto.h"
#include "Core/PatchEngine.h"
#include "Core/PowerPC/GDBStub.h"
#include "Core/PowerPC/JitInterface.h"
#include "Core/PowerPC/PowerPC.h"
#include "Core/State.h"
#include "Core/System.h"
#include "Core/WiiRoot.h"

#ifdef USE_MEMORYWATCHER
#include "Core/MemoryWatcher.h"
#endif

#include "DiscIO/RiivolutionPatcher.h"

#include "InputCommon/ControlReference/ControlReference.h"
#include "InputCommon/ControllerInterface/ControllerInterface.h"
#include "InputCommon/GCAdapter.h"

#include "VideoCommon/Assets/CustomAssetLoader.h"
<<<<<<< HEAD
=======
#include "Scripting/ScriptList.h"

>>>>>>> 108af9a2
#include "VideoCommon/AsyncRequests.h"
#include "VideoCommon/Fifo.h"
#include "VideoCommon/FrameDumper.h"
#include "VideoCommon/OnScreenDisplay.h"
#include "VideoCommon/PerformanceMetrics.h"
#include "VideoCommon/Present.h"
#include "VideoCommon/VideoBackendBase.h"
#include "VideoCommon/VideoEvents.h"

namespace Core
{
static bool s_wants_determinism;

// Declarations and definitions
static std::thread s_emu_thread;
static std::vector<StateChangedCallbackFunc> s_on_state_changed_callbacks;

static std::thread s_cpu_thread;
static bool s_is_throttler_temp_disabled = false;
static std::atomic<double> s_last_actual_emulation_speed{1.0};
static bool s_frame_step = false;
static std::atomic<bool> s_stop_frame_step;

// The value Paused is never stored in this variable. The core is considered to be in
// the Paused state if this variable is Running and the CPU reports that it's stepping.
static std::atomic<State> s_state = State::Uninitialized;

#ifdef USE_MEMORYWATCHER
static std::unique_ptr<MemoryWatcher> s_memory_watcher;
#endif

struct HostJob
{
  std::function<void(Core::System&)> job;
  bool run_after_stop;
};
static std::mutex s_host_jobs_lock;
static std::queue<HostJob> s_host_jobs_queue;
static Common::Event s_cpu_thread_job_finished;

static thread_local bool tls_is_cpu_thread = false;
static thread_local bool tls_is_gpu_thread = false;
static thread_local bool tls_is_host_thread = false;

static void EmuThread(Core::System& system, std::unique_ptr<BootParameters> boot,
                      WindowSystemInfo wsi);

static Common::EventHook s_frame_presented = AfterPresentEvent::Register(
    [](auto& present_info) {
      const double last_speed_denominator = g_perf_metrics.GetLastSpeedDenominator();
      // The denominator should always be > 0 but if it's not, just return 1
      const double last_speed = last_speed_denominator > 0.0 ? (1.0 / last_speed_denominator) : 1.0;

      if (present_info.reason != PresentInfo::PresentReason::VideoInterfaceDuplicate)
        Core::Callback_FramePresented(last_speed);
    },
    "Core Frame Presented");

bool GetIsThrottlerTempDisabled()
{
  return s_is_throttler_temp_disabled;
}

void SetIsThrottlerTempDisabled(bool disable)
{
  s_is_throttler_temp_disabled = disable;
}

double GetActualEmulationSpeed()
{
  return s_last_actual_emulation_speed;
}

void FrameUpdateOnCPUThread()
{
  if (NetPlay::IsNetPlayRunning())
    NetPlay::NetPlayClient::SendTimeBase();
}

void OnFrameEnd(Core::System& system)
{
#ifdef USE_MEMORYWATCHER
  if (s_memory_watcher)
  {
    ASSERT(IsCPUThread());
    const CPUThreadGuard guard(system);

    s_memory_watcher->Step(guard);
  }
#endif
}

void OnFrameBegin()
{
}

// Display messages and return values

// Formatted stop message
std::string StopMessage(bool main_thread, std::string_view message)
{
  return fmt::format("Stop [{} {}]\t{}", main_thread ? "Main Thread" : "Video Thread",
                     Common::CurrentThreadId(), message);
}

void DisplayMessage(std::string message, int time_in_ms)
{
  if (!IsRunningOrStarting(Core::System::GetInstance()))
    return;

  // Actually displaying non-ASCII could cause things to go pear-shaped
  if (!std::all_of(message.begin(), message.end(), Common::IsPrintableCharacter))
    return;

  OSD::AddMessage(std::move(message), time_in_ms);
}

bool IsRunning(Core::System& system)
{
  return s_state.load() == State::Running;
}

bool IsRunningOrStarting(Core::System& system)
{
  const State state = s_state.load();
  return state == State::Running || state == State::Starting;
}

bool IsCPUThread()
{
  return tls_is_cpu_thread;
}

bool IsGPUThread()
{
  return tls_is_gpu_thread;
}

bool IsHostThread()
{
  return tls_is_host_thread;
}

bool WantsDeterminism()
{
  return s_wants_determinism;
}

// This is called from the GUI thread. See the booting call schedule in
// BootManager.cpp
bool Init(Core::System& system, std::unique_ptr<BootParameters> boot, const WindowSystemInfo& wsi)
{
  if (s_emu_thread.joinable())
  {
    if (IsRunning(system))
    {
      PanicAlertFmtT("Emu Thread already running");
      return false;
    }

    // The Emu Thread was stopped, synchronize with it.
    s_emu_thread.join();
  }

  // Drain any left over jobs
  HostDispatchJobs(system);

  INFO_LOG_FMT(BOOT, "Starting core = {} mode", system.IsWii() ? "Wii" : "GameCube");
  INFO_LOG_FMT(BOOT, "CPU Thread separate = {}", system.IsDualCoreMode() ? "Yes" : "No");

  Host_UpdateMainFrame();  // Disable any menus or buttons at boot

  // Manually reactivate the video backend in case a GameINI overrides the video backend setting.
  VideoBackendBase::PopulateBackendInfo(wsi);

  // Issue any API calls which must occur on the main thread for the graphics backend.
  WindowSystemInfo prepared_wsi(wsi);
  g_video_backend->PrepareWindow(prepared_wsi);

  // Start the emu thread
  s_state.store(State::Starting);
  s_emu_thread = std::thread(EmuThread, std::ref(system), std::move(boot), prepared_wsi);
  return true;
}

static void ResetRumble()
{
#if defined(__LIBUSB__)
  GCAdapter::ResetRumble();
#endif
  if (!Pad::IsInitialized())
    return;
  for (int i = 0; i < 4; ++i)
    Pad::ResetRumble(i);
}

// Called from GUI thread
void Stop(Core::System& system)  // - Hammertime!
{
  const State state = s_state.load();
  if (state == State::Stopping || state == State::Uninitialized)
    return;

<<<<<<< HEAD
  AchievementManager::GetInstance().CloseGame();

  s_state.store(State::Stopping);
=======
#ifdef USE_RETRO_ACHIEVEMENTS
  AchievementManager::GetInstance()->CloseGame();
#endif  // USE_RETRO_ACHIEVEMENTS

  s_is_stopping = true;
>>>>>>> 108af9a2

  CallOnStateChangedCallbacks(State::Stopping);

  // Dump left over jobs
  HostDispatchJobs(system);

  system.GetFifo().EmulatorState(false);

  // Stop all script execution
  Scripts::StopAllScripts();

  INFO_LOG_FMT(CONSOLE, "Stop [Main Thread]\t\t---- Shutting down ----");

  // Stop the CPU
  INFO_LOG_FMT(CONSOLE, "{}", StopMessage(true, "Stop CPU"));
  system.GetCPU().Stop();

  if (system.IsDualCoreMode())
  {
    // Video_EnterLoop() should now exit so that EmuThread()
    // will continue concurrently with the rest of the commands
    // in this function. We no longer rely on Postmessage.
    INFO_LOG_FMT(CONSOLE, "{}", StopMessage(true, "Wait for Video Loop to exit ..."));

    g_video_backend->Video_ExitLoop();
  }

  s_last_actual_emulation_speed = 1.0;
}

void DeclareAsCPUThread()
{
  tls_is_cpu_thread = true;
}

void UndeclareAsCPUThread()
{
  tls_is_cpu_thread = false;
}

void DeclareAsGPUThread()
{
  tls_is_gpu_thread = true;
}

void UndeclareAsGPUThread()
{
  tls_is_gpu_thread = false;
}

void DeclareAsHostThread()
{
  tls_is_host_thread = true;
}

void UndeclareAsHostThread()
{
  tls_is_host_thread = false;
}

// For the CPU Thread only.
static void CPUSetInitialExecutionState(bool force_paused = false)
{
  // The CPU starts in stepping state, and will wait until a new state is set before executing.
  // SetState must be called on the host thread, so we defer it for later.
  QueueHostJob([force_paused](Core::System& system) {
    bool paused = SConfig::GetInstance().bBootToPause || force_paused;
    SetState(system, paused ? State::Paused : State::Running, true, true);
    Host_UpdateDisasmDialog();
    Host_UpdateMainFrame();
    Host_Message(HostMessageID::WMUserCreate);
  });
}

// Create the CPU thread, which is a CPU + Video thread in Single Core mode.
static void CpuThread(Core::System& system, const std::optional<std::string>& savestate_path,
                      bool delete_savestate)
{
  DeclareAsCPUThread();

  if (system.IsDualCoreMode())
    Common::SetCurrentThreadName("CPU thread");
  else
    Common::SetCurrentThreadName("CPU-GPU thread");

  // This needs to be delayed until after the video backend is ready.
  DolphinAnalytics::Instance().ReportGameStart();

  // Clear performance data collected from previous threads.
  g_perf_metrics.Reset();

<<<<<<< HEAD
=======
#ifdef ANDROID
  // For some reason, calling the JNI function AttachCurrentThread from the CPU thread after a
  // certain point causes a crash if fastmem is enabled. Let's call it early to avoid that problem.
  static_cast<void>(IDCache::GetEnvForThread());
#endif

>>>>>>> 108af9a2
  // The JIT need to be able to intercept faults, both for fastmem and for the BLR optimization.
  const bool exception_handler = EMM::IsExceptionHandlerSupported();
  if (exception_handler)
    EMM::InstallExceptionHandler();

#ifdef USE_MEMORYWATCHER
  s_memory_watcher = std::make_unique<MemoryWatcher>();
#endif

  if (savestate_path)
  {
<<<<<<< HEAD
    ::State::LoadAs(system, *savestate_path);
=======
    ::State::LoadFile(*savestate_path);
>>>>>>> 108af9a2
    if (delete_savestate)
      File::Delete(*savestate_path);
  }

  // If s_state is Starting, change it to Running. But if it's already been set to Stopping
  // by the host thread, don't change it.
  State expected = State::Starting;
  s_state.compare_exchange_strong(expected, State::Running);

  {
#ifndef _WIN32
    std::string gdb_socket = Config::Get(Config::MAIN_GDB_SOCKET);
    if (!gdb_socket.empty() && !AchievementManager::GetInstance().IsHardcoreModeActive())
    {
      GDBStub::InitLocal(gdb_socket.data());
      CPUSetInitialExecutionState(true);
    }
    else
#endif
    {
      int gdb_port = Config::Get(Config::MAIN_GDB_PORT);
      if (gdb_port > 0 && !AchievementManager::GetInstance().IsHardcoreModeActive())
      {
        GDBStub::Init(gdb_port);
        CPUSetInitialExecutionState(true);
      }
      else
      {
        CPUSetInitialExecutionState();
      }
    }
  }

  // Enter CPU run loop. When we leave it - we are done.
  system.GetCPU().Run();

#ifdef USE_MEMORYWATCHER
  s_memory_watcher.reset();
#endif

<<<<<<< HEAD
=======
  s_is_started = false;

>>>>>>> 108af9a2
  if (exception_handler)
    EMM::UninstallExceptionHandler();

  if (GDBStub::IsActive())
  {
    GDBStub::Deinit();
    INFO_LOG_FMT(GDB_STUB, "Killed by CPU shutdown");
    return;
  }
}

static void FifoPlayerThread(Core::System& system, const std::optional<std::string>& savestate_path,
                             bool delete_savestate)
{
  DeclareAsCPUThread();

<<<<<<< HEAD
=======
  auto& system = Core::System::GetInstance();
>>>>>>> 108af9a2
  if (system.IsDualCoreMode())
    Common::SetCurrentThreadName("FIFO player thread");
  else
    Common::SetCurrentThreadName("FIFO-GPU thread");

  // Enter CPU run loop. When we leave it - we are done.
  if (auto cpu_core = system.GetFifoPlayer().GetCPUCore())
  {
    system.GetPowerPC().InjectExternalCPUCore(cpu_core.get());
<<<<<<< HEAD

    // If s_state is Starting, change it to Running. But if it's already been set to Stopping
    // by the host thread, don't change it.
    State expected = State::Starting;
    s_state.compare_exchange_strong(expected, State::Running);
=======
    s_is_started = true;
>>>>>>> 108af9a2

    CPUSetInitialExecutionState();
    system.GetCPU().Run();

<<<<<<< HEAD
    system.GetPowerPC().InjectExternalCPUCore(nullptr);
    system.GetFifoPlayer().Close();
=======
    s_is_started = false;
    system.GetPowerPC().InjectExternalCPUCore(nullptr);
    FifoPlayer::GetInstance().Close();
>>>>>>> 108af9a2
  }
  else
  {
    // FIFO log does not contain any frames, cannot continue.
    PanicAlertFmt("FIFO file is invalid, cannot playback.");
    system.GetFifoPlayer().Close();
    return;
  }
}

// Initialize and create emulation thread
// Call browser: Init():s_emu_thread().
// See the BootManager.cpp file description for a complete call schedule.
static void EmuThread(Core::System& system, std::unique_ptr<BootParameters> boot,
                      WindowSystemInfo wsi)
{
  CallOnStateChangedCallbacks(State::Starting);
  Common::ScopeGuard flag_guard{[] {
    s_state.store(State::Uninitialized);

    CallOnStateChangedCallbacks(State::Uninitialized);

    INFO_LOG_FMT(CONSOLE, "Stop\t\t---- Shutdown complete ----");
  }};

  Common::SetCurrentThreadName("Emuthread - Starting");

  DeclareAsGPUThread();

  // For a time this acts as the CPU thread...
  DeclareAsCPUThread();
  s_frame_step = false;

  // If settings have changed since the previous run, notify callbacks.
  CPUThreadConfigCallback::CheckForConfigChanges();

  // Switch the window used for inputs to the render window. This way, the cursor position
  // is relative to the render window, instead of the main window.
  ASSERT(g_controller_interface.IsInit());
  g_controller_interface.ChangeWindow(wsi.render_window);

  Pad::LoadConfig();
  Pad::LoadGBAConfig();
  Keyboard::LoadConfig();

  BootSessionData boot_session_data = std::move(boot->boot_session_data);
  const std::optional<std::string>& savestate_path = boot_session_data.GetSavestatePath();
  const bool delete_savestate =
      boot_session_data.GetDeleteSavestate() == DeleteSavestateAfterBoot::Yes;

  bool sync_sd_folder = system.IsWii() && Config::Get(Config::MAIN_WII_SD_CARD) &&
                        Config::Get(Config::MAIN_WII_SD_CARD_ENABLE_FOLDER_SYNC);
  if (sync_sd_folder)
  {
    sync_sd_folder =
        Common::SyncSDFolderToSDImage([]() { return false; }, Core::WantsDeterminism());
  }

  Common::ScopeGuard sd_folder_sync_guard{[sync_sd_folder] {
    if (sync_sd_folder && Config::Get(Config::MAIN_ALLOW_SD_WRITES))
    {
      const bool sync_ok = Common::SyncSDImageToSDFolder([]() { return false; });
      if (!sync_ok)
      {
        PanicAlertFmtT(
            "Failed to sync SD card with folder. All changes made this session will be "
            "discarded on next boot if you do not manually re-issue a resync in Config > "
            "Wii > SD Card Settings > Convert File to Folder Now!");
      }
    }
  }};

  // Load Wiimotes - only if we are booting in Wii mode
  if (system.IsWii() && !Config::Get(Config::MAIN_BLUETOOTH_PASSTHROUGH_ENABLED))
  {
    Wiimote::LoadConfig();
  }

  FreeLook::LoadInputConfig();

  system.GetCustomAssetLoader().Init();
  Common::ScopeGuard asset_loader_guard([&system] { system.GetCustomAssetLoader().Shutdown(); });

<<<<<<< HEAD
  system.GetMovie().Init(*boot);
  Common::ScopeGuard movie_guard([&system] { system.GetMovie().Shutdown(); });
=======
  Movie::Init(*boot);
  Common::ScopeGuard movie_guard{&Movie::Shutdown};
>>>>>>> 108af9a2

  AudioCommon::InitSoundStream(system);
  Common::ScopeGuard audio_guard([&system] { AudioCommon::ShutdownSoundStream(system); });

  HW::Init(system,
           NetPlay::IsNetPlayRunning() ? &(boot_session_data.GetNetplaySettings()->sram) : nullptr);

  Common::ScopeGuard hw_guard{[&system] {
    INFO_LOG_FMT(CONSOLE, "{}", StopMessage(false, "Shutting down HW"));
    HW::Shutdown(system);
    INFO_LOG_FMT(CONSOLE, "{}", StopMessage(false, "HW shutdown"));

    // The config must be restored only after the whole HW has shut down,
    // not when it is still running.
    BootManager::RestoreConfig();

    PatchEngine::Shutdown();
    HLE::Clear();

    CPUThreadGuard guard(system);
    system.GetPowerPC().GetDebugInterface().Clear(guard);
  }};

  VideoBackendBase::PopulateBackendInfo(wsi);

  if (!g_video_backend->Initialize(wsi))
  {
    PanicAlertFmt("Failed to initialize video backend!");
    return;
  }
  Common::ScopeGuard video_guard{[] {
    // Clear on screen messages that haven't expired
    OSD::ClearMessages();

    g_video_backend->Shutdown();
  }};

  if (cpu_info.HTT)
    Config::SetBaseOrCurrent(Config::MAIN_DSP_THREAD, cpu_info.num_cores > 4);
  else
    Config::SetBaseOrCurrent(Config::MAIN_DSP_THREAD, cpu_info.num_cores > 2);

  if (!system.GetDSP().GetDSPEmulator()->Initialize(system.IsWii(),
                                                    Config::Get(Config::MAIN_DSP_THREAD)))
  {
    PanicAlertFmt("Failed to initialize DSP emulation!");
    return;
  }

  AudioCommon::PostInitSoundStream(system);

  // Set execution state to known values (CPU/FIFO/Audio Paused)
  system.GetCPU().Break();

  // Load GCM/DOL/ELF whatever ... we boot with the interpreter core
  system.GetPowerPC().SetMode(PowerPC::CoreMode::Interpreter);

  // Determine the CPU thread function
  void (*cpuThreadFunc)(Core::System & system, const std::optional<std::string>& savestate_path,
                        bool delete_savestate);
  if (std::holds_alternative<BootParameters::DFF>(boot->parameters))
    cpuThreadFunc = FifoPlayerThread;
  else
    cpuThreadFunc = CpuThread;

  std::optional<DiscIO::Riivolution::SavegameRedirect> savegame_redirect = std::nullopt;
  if (system.IsWii())
    savegame_redirect = DiscIO::Riivolution::ExtractSavegameRedirect(boot->riivolution_patches);

  {
    ASSERT(IsCPUThread());
    CPUThreadGuard guard(system);
    if (!CBoot::BootUp(system, guard, std::move(boot)))
      return;
  }

  // Initialise Wii filesystem contents.
  // This is done here after Boot and not in BootManager to ensure that we operate
  // with the correct title context since save copying requires title directories to exist.
  Common::ScopeGuard wiifs_guard{[&boot_session_data] {
    Core::CleanUpWiiFileSystemContents(boot_session_data);
    boot_session_data.InvokeWiiSyncCleanup();
  }};
  if (system.IsWii())
    Core::InitializeWiiFileSystemContents(savegame_redirect, boot_session_data);
  else
    wiifs_guard.Dismiss();

  // This adds the SyncGPU handler to CoreTiming, so now CoreTiming::Advance might block.
  system.GetFifo().Prepare();

  // Setup our core
  if (Config::Get(Config::MAIN_CPU_CORE) != PowerPC::CPUCore::Interpreter)
  {
    system.GetPowerPC().SetMode(PowerPC::CoreMode::JIT);
  }
  else
  {
    system.GetPowerPC().SetMode(PowerPC::CoreMode::Interpreter);
  }

<<<<<<< HEAD
  UpdateTitle(system);
=======
  UpdateTitle();
  // Take any pending scripts and instantiate backends
  Scripts::StartPendingScripts();
>>>>>>> 108af9a2

  // ENTER THE VIDEO THREAD LOOP
  if (system.IsDualCoreMode())
  {
    // This thread, after creating the EmuWindow, spawns a CPU
    // thread, and then takes over and becomes the video thread
    Common::SetCurrentThreadName("Video thread");
    UndeclareAsCPUThread();
    Common::FPU::LoadDefaultSIMDState();

    // Spawn the CPU thread. The CPU thread will signal the event that boot is complete.
    s_cpu_thread =
        std::thread(cpuThreadFunc, std::ref(system), std::ref(savestate_path), delete_savestate);

    // become the GPU thread
    system.GetFifo().RunGpuLoop();

    // We have now exited the Video Loop
    INFO_LOG_FMT(CONSOLE, "{}", StopMessage(false, "Video Loop Ended"));

    // Join with the CPU thread.
    s_cpu_thread.join();
    INFO_LOG_FMT(CONSOLE, "{}", StopMessage(true, "CPU thread stopped."));

    // Redeclare this thread as the CPU thread, so that the code running in the scope guards doesn't
    // think we're doing anything unsafe by doing stuff that could race with the CPU thread.
    DeclareAsCPUThread();
  }
  else  // SingleCore mode
  {
    // Become the CPU thread
    cpuThreadFunc(system, savestate_path, delete_savestate);
  }

  INFO_LOG_FMT(CONSOLE, "{}", StopMessage(true, "Stopping GDB ..."));
  GDBStub::Deinit();
  INFO_LOG_FMT(CONSOLE, "{}", StopMessage(true, "GDB stopped."));
}

// Set or get the running state

void SetState(Core::System& system, State state, bool report_state_change,
              bool initial_execution_state)
{
  // State cannot be controlled until the CPU Thread is operational
  if (s_state.load() != State::Running)
    return;

  switch (state)
  {
  case State::Paused:
#ifdef USE_RETRO_ACHIEVEMENTS
    if (!initial_execution_state && !AchievementManager::GetInstance().CanPause())
      return;
#endif  // USE_RETRO_ACHIEVEMENTS
    // NOTE: GetState() will return State::Paused immediately, even before anything has
    //   stopped (including the CPU).
    system.GetCPU().SetStepping(true);  // Break
    Wiimote::Pause();
    ResetRumble();
#ifdef USE_RETRO_ACHIEVEMENTS
    AchievementManager::GetInstance().DoIdle();
#endif  // USE_RETRO_ACHIEVEMENTS
    break;
  case State::Running:
  {
    system.GetCPU().SetStepping(false);
    Wiimote::Resume();
    break;
  }
  default:
    PanicAlertFmt("Invalid state");
    break;
  }

  // Certain callers only change the state momentarily. Sending a callback for them causes
  // unwanted updates, such as the Pause/Play button flickering between states on frame advance.
  if (report_state_change)
    CallOnStateChangedCallbacks(GetState(system));
}

State GetState(Core::System& system)
{
  const State state = s_state.load();
  if (state == State::Running && system.GetCPU().IsStepping())
    return State::Paused;
  else
    return state;
}

static std::string GenerateScreenshotFolderPath()
{
  const std::string& gameId = SConfig::GetInstance().GetGameID();
  std::string path = File::GetUserPath(D_SCREENSHOTS_IDX) + gameId + DIR_SEP_CHR;

  if (!File::CreateFullPath(path))
  {
    // fallback to old-style screenshots, without folder.
    path = File::GetUserPath(D_SCREENSHOTS_IDX);
  }

  return path;
}

static std::string GenerateScreenshotName()
{
  // append gameId, path only contains the folder here.
  const std::string path_prefix =
      GenerateScreenshotFolderPath() + SConfig::GetInstance().GetGameID();

  const std::time_t cur_time = std::time(nullptr);
  const std::string base_name =
      fmt::format("{}_{:%Y-%m-%d_%H-%M-%S}", path_prefix, fmt::localtime(cur_time));

  // First try a filename without any suffixes, if already exists then append increasing numbers
  std::string name = fmt::format("{}.png", base_name);
  if (File::Exists(name))
  {
    for (u32 i = 1; File::Exists(name = fmt::format("{}_{}.png", base_name, i)); ++i)
      ;
  }

  return name;
}

void SaveScreenShot()
{
  const Core::CPUThreadGuard guard(Core::System::GetInstance());
  g_frame_dumper->SaveScreenshot(GenerateScreenshotName());
}

void SaveScreenShot(std::string_view name)
{
  const Core::CPUThreadGuard guard(Core::System::GetInstance());
  g_frame_dumper->SaveScreenshot(fmt::format("{}{}.png", GenerateScreenshotFolderPath(), name));
}

static bool PauseAndLock(Core::System& system, bool do_lock, bool unpause_on_unlock)
{
  // WARNING: PauseAndLock is not fully threadsafe so is only valid on the Host Thread

<<<<<<< HEAD
  if (!IsRunning(system))
=======
  if (!IsRunningAndStarted())
>>>>>>> 108af9a2
    return true;

  bool was_unpaused = true;
  if (do_lock)
  {
    // first pause the CPU
    // This acquires a wrapper mutex and converts the current thread into
    // a temporary replacement CPU Thread.
    was_unpaused = system.GetCPU().PauseAndLock(true);
  }

  // audio has to come after CPU, because CPU thread can wait for audio thread (m_throttle).
  system.GetDSP().GetDSPEmulator()->PauseAndLock(do_lock);

  // video has to come after CPU, because CPU thread can wait for video thread
  // (s_efbAccessRequested).
  system.GetFifo().PauseAndLock(do_lock, false);

  ResetRumble();

  // CPU is unlocked last because CPU::PauseAndLock contains the synchronization
  // mechanism that prevents CPU::Break from racing.
  if (!do_lock)
  {
    // The CPU is responsible for managing the Audio and FIFO state so we use its
    // mechanism to unpause them. If we unpaused the systems above when releasing
    // the locks then they could call CPU::Break which would require detecting it
    // and re-pausing with CPU::SetStepping.
    was_unpaused = system.GetCPU().PauseAndLock(false, unpause_on_unlock, true);
  }

  return was_unpaused;
}

void RunOnCPUThread(Core::System& system, std::function<void()> function, bool wait_for_completion)
{
  // If the CPU thread is not running, assume there is no active CPU thread we can race against.
  if (!IsRunning(system) || IsCPUThread())
  {
    function();
    return;
  }

  // Pause the CPU (set it to stepping mode).
  const bool was_running = PauseAndLock(system, true, true);

  // Queue the job function.
  if (wait_for_completion)
  {
    // Trigger the event after executing the function.
    s_cpu_thread_job_finished.Reset();
    system.GetCPU().AddCPUThreadJob([&function]() {
      function();
      s_cpu_thread_job_finished.Set();
    });
  }
  else
  {
    system.GetCPU().AddCPUThreadJob(std::move(function));
  }

  // Release the CPU thread, and let it execute the callback.
  PauseAndLock(system, false, was_running);

  // If we're waiting for completion, block until the event fires.
  if (wait_for_completion)
  {
    // Periodically yield to the UI thread, so we don't deadlock.
    while (!s_cpu_thread_job_finished.WaitFor(std::chrono::milliseconds(10)))
      Host_YieldToUI();
  }
}

// --- Callbacks for backends / engine ---

// Called from Renderer::Swap (GPU thread) when a new (non-duplicate)
// frame is presented to the host screen
void Callback_FramePresented(double actual_emulation_speed)
{
  g_perf_metrics.CountFrame();

  s_last_actual_emulation_speed = actual_emulation_speed;
  s_stop_frame_step.store(true);
}

// Called from VideoInterface::Update (CPU thread) at emulated field boundaries
void Callback_NewField(Core::System& system)
{
  OnFrameBegin();
  if (s_frame_step)
  {
    // To ensure that s_stop_frame_step is up to date, wait for the GPU thread queue to empty,
    // since it is may contain a swap event (which will call Callback_FramePresented). This hurts
    // the performance a little, but luckily, performance matters less when using frame stepping.
    AsyncRequests::GetInstance()->WaitForEmptyQueue();

    // Only stop the frame stepping if a new frame was displayed
    // (as opposed to the previous frame being displayed for another frame).
    if (s_stop_frame_step.load())
    {
      s_frame_step = false;
      system.GetCPU().Break();
      CallOnStateChangedCallbacks(Core::GetState(system));
    }
  }

<<<<<<< HEAD
  AchievementManager::GetInstance().DoFrame();
=======
#ifdef USE_RETRO_ACHIEVEMENTS
  AchievementManager::GetInstance()->DoFrame();
#endif  // USE_RETRO_ACHIEVEMENTS
>>>>>>> 108af9a2
}

void UpdateTitle(Core::System& system)
{
  // Settings are shown the same for both extended and summary info
  const std::string SSettings = fmt::format(
<<<<<<< HEAD
      "{} {} | {} | {}", system.GetPowerPC().GetCPUName(), system.IsDualCoreMode() ? "DC" : "SC",
      g_video_backend->GetDisplayName(), Config::Get(Config::MAIN_DSP_HLE) ? "HLE" : "LLE");
=======
      "{} {} | {} | {}", Core::System::GetInstance().GetPowerPC().GetCPUName(),
      Core::System::GetInstance().IsDualCoreMode() ? "DC" : "SC", g_video_backend->GetDisplayName(),
      Config::Get(Config::MAIN_DSP_HLE) ? "HLE" : "LLE");
>>>>>>> 108af9a2

  std::string message = fmt::format("{} | {}", Common::GetScmRevStr(), SSettings);
  if (Config::Get(Config::MAIN_SHOW_ACTIVE_TITLE))
  {
    const std::string& title = SConfig::GetInstance().GetTitleDescription();
    if (!title.empty())
      message += " | " + title;
  }

  Host_UpdateTitle(message);
}

void Shutdown(Core::System& system)
{
  // During shutdown DXGI expects us to handle some messages on the UI thread.
  // Therefore we can't immediately block and wait for the emu thread to shut
  // down, so we join the emu thread as late as possible when the UI has already
  // shut down.
  // For more info read "DirectX Graphics Infrastructure (DXGI): Best Practices"
  // on MSDN.
  if (s_emu_thread.joinable())
    s_emu_thread.join();

  // Make sure there's nothing left over in case we're about to exit.
  HostDispatchJobs(system);
}

int AddOnStateChangedCallback(StateChangedCallbackFunc callback)
{
  for (size_t i = 0; i < s_on_state_changed_callbacks.size(); ++i)
  {
    if (!s_on_state_changed_callbacks[i])
    {
      s_on_state_changed_callbacks[i] = std::move(callback);
      return int(i);
    }
  }
  s_on_state_changed_callbacks.emplace_back(std::move(callback));
  return int(s_on_state_changed_callbacks.size()) - 1;
}

bool RemoveOnStateChangedCallback(int* handle)
{
  if (handle && *handle >= 0 && s_on_state_changed_callbacks.size() > static_cast<size_t>(*handle))
  {
    s_on_state_changed_callbacks[*handle] = StateChangedCallbackFunc();
    *handle = -1;
    return true;
  }
  return false;
}

void CallOnStateChangedCallbacks(Core::State state)
{
  for (const StateChangedCallbackFunc& on_state_changed_callback : s_on_state_changed_callbacks)
  {
    if (on_state_changed_callback)
      on_state_changed_callback(state);
  }
}

void UpdateWantDeterminism(Core::System& system, bool initial)
{
  // For now, this value is not itself configurable.  Instead, individual
  // settings that depend on it, such as GPU determinism mode. should have
  // override options for testing,
  bool new_want_determinism = system.GetMovie().IsMovieActive() || NetPlay::IsNetPlayRunning();
  if (new_want_determinism != s_wants_determinism || initial)
  {
    NOTICE_LOG_FMT(COMMON, "Want determinism <- {}", new_want_determinism ? "true" : "false");

    const Core::CPUThreadGuard guard(system);
    s_wants_determinism = new_want_determinism;
    const auto ios = system.GetIOS();
    if (ios)
      ios->UpdateWantDeterminism(new_want_determinism);

    system.GetFifo().UpdateWantDeterminism(new_want_determinism);

    // We need to clear the cache because some parts of the JIT depend on want_determinism,
    // e.g. use of FMA.
    system.GetJitInterface().ClearCache(guard);
  }
}

void QueueHostJob(std::function<void(Core::System&)> job, bool run_during_stop)
{
  if (!job)
    return;

  bool send_message = false;
  {
    std::lock_guard guard(s_host_jobs_lock);
    send_message = s_host_jobs_queue.empty();
    s_host_jobs_queue.emplace(HostJob{std::move(job), run_during_stop});
  }
  // If the the queue was empty then kick the Host to come and get this job.
  if (send_message)
    Host_Message(HostMessageID::WMUserJobDispatch);
}

void HostDispatchJobs(Core::System& system)
{
  // WARNING: This should only run on the Host Thread.
  // NOTE: This function is potentially re-entrant. If a job calls
  //   Core::Stop for instance then we'll enter this a second time.
  std::unique_lock guard(s_host_jobs_lock);
  while (!s_host_jobs_queue.empty())
  {
    HostJob job = std::move(s_host_jobs_queue.front());
    s_host_jobs_queue.pop();

    if (!job.run_after_stop)
    {
      const State state = s_state.load();
      if (state == State::Stopping || state == State::Uninitialized)
        continue;
    }

    guard.unlock();
    job.job(system);
    guard.lock();
  }
}

// NOTE: Host Thread
void DoFrameStep(Core::System& system)
{
  if (AchievementManager::GetInstance().IsHardcoreModeActive())
  {
    OSD::AddMessage("Frame stepping is disabled in RetroAchievements hardcore mode");
    return;
  }
  if (GetState(system) == State::Paused)
  {
    // if already paused, frame advance for 1 frame
    s_stop_frame_step = false;
    s_frame_step = true;
    SetState(system, State::Running, false);
  }
  else if (!s_frame_step)
  {
    // if not paused yet, pause immediately instead
    SetState(system, State::Paused);
  }
}

void UpdateInputGate(bool require_focus, bool require_full_focus)
{
  // If the user accepts background input, controls should pass even if an on screen interface is on
  const bool focus_passes =
<<<<<<< HEAD
      !require_focus ||
      ((Host_RendererHasFocus() || Host_TASInputHasFocus()) && !Host_UIBlocksControllerState());
=======
      !require_focus || Host_RendererHasFocus() || Host_TASInputHasFullFocus();
>>>>>>> 108af9a2
  // Ignore full focus if we don't require basic focus
  const bool full_focus_passes =
      !require_focus || !require_full_focus ||
      (focus_passes && (Host_RendererHasFullFocus() || Host_TASInputHasFullFocus()));
  ControlReference::SetInputGate(focus_passes && full_focus_passes);
}

CPUThreadGuard::CPUThreadGuard(Core::System& system)
    : m_system(system), m_was_cpu_thread(IsCPUThread())
{
  if (!m_was_cpu_thread)
    m_was_unpaused = PauseAndLock(system, true, true);
}

CPUThreadGuard::~CPUThreadGuard()
{
  if (!m_was_cpu_thread)
    PauseAndLock(m_system, false, m_was_unpaused);
}

}  // namespace Core<|MERGE_RESOLUTION|>--- conflicted
+++ resolved
@@ -43,10 +43,7 @@
 #include "Core/Boot/Boot.h"
 #include "Core/BootManager.h"
 #include "Core/CPUThreadConfigCallback.h"
-<<<<<<< HEAD
 #include "Core/Config/AchievementSettings.h"
-=======
->>>>>>> 108af9a2
 #include "Core/Config/MainSettings.h"
 #include "Core/ConfigManager.h"
 #include "Core/CoreTiming.h"
@@ -89,12 +86,9 @@
 #include "InputCommon/ControllerInterface/ControllerInterface.h"
 #include "InputCommon/GCAdapter.h"
 
+#include "Scripting/ScriptList.h"
 #include "VideoCommon/Assets/CustomAssetLoader.h"
-<<<<<<< HEAD
-=======
-#include "Scripting/ScriptList.h"
-
->>>>>>> 108af9a2
+
 #include "VideoCommon/AsyncRequests.h"
 #include "VideoCommon/Fifo.h"
 #include "VideoCommon/FrameDumper.h"
@@ -298,17 +292,9 @@
   if (state == State::Stopping || state == State::Uninitialized)
     return;
 
-<<<<<<< HEAD
   AchievementManager::GetInstance().CloseGame();
 
   s_state.store(State::Stopping);
-=======
-#ifdef USE_RETRO_ACHIEVEMENTS
-  AchievementManager::GetInstance()->CloseGame();
-#endif  // USE_RETRO_ACHIEVEMENTS
-
-  s_is_stopping = true;
->>>>>>> 108af9a2
 
   CallOnStateChangedCallbacks(State::Stopping);
 
@@ -400,15 +386,6 @@
   // Clear performance data collected from previous threads.
   g_perf_metrics.Reset();
 
-<<<<<<< HEAD
-=======
-#ifdef ANDROID
-  // For some reason, calling the JNI function AttachCurrentThread from the CPU thread after a
-  // certain point causes a crash if fastmem is enabled. Let's call it early to avoid that problem.
-  static_cast<void>(IDCache::GetEnvForThread());
-#endif
-
->>>>>>> 108af9a2
   // The JIT need to be able to intercept faults, both for fastmem and for the BLR optimization.
   const bool exception_handler = EMM::IsExceptionHandlerSupported();
   if (exception_handler)
@@ -420,11 +397,7 @@
 
   if (savestate_path)
   {
-<<<<<<< HEAD
     ::State::LoadAs(system, *savestate_path);
-=======
-    ::State::LoadFile(*savestate_path);
->>>>>>> 108af9a2
     if (delete_savestate)
       File::Delete(*savestate_path);
   }
@@ -465,11 +438,6 @@
   s_memory_watcher.reset();
 #endif
 
-<<<<<<< HEAD
-=======
-  s_is_started = false;
-
->>>>>>> 108af9a2
   if (exception_handler)
     EMM::UninstallExceptionHandler();
 
@@ -486,10 +454,6 @@
 {
   DeclareAsCPUThread();
 
-<<<<<<< HEAD
-=======
-  auto& system = Core::System::GetInstance();
->>>>>>> 108af9a2
   if (system.IsDualCoreMode())
     Common::SetCurrentThreadName("FIFO player thread");
   else
@@ -499,27 +463,17 @@
   if (auto cpu_core = system.GetFifoPlayer().GetCPUCore())
   {
     system.GetPowerPC().InjectExternalCPUCore(cpu_core.get());
-<<<<<<< HEAD
 
     // If s_state is Starting, change it to Running. But if it's already been set to Stopping
     // by the host thread, don't change it.
     State expected = State::Starting;
     s_state.compare_exchange_strong(expected, State::Running);
-=======
-    s_is_started = true;
->>>>>>> 108af9a2
 
     CPUSetInitialExecutionState();
     system.GetCPU().Run();
 
-<<<<<<< HEAD
     system.GetPowerPC().InjectExternalCPUCore(nullptr);
     system.GetFifoPlayer().Close();
-=======
-    s_is_started = false;
-    system.GetPowerPC().InjectExternalCPUCore(nullptr);
-    FifoPlayer::GetInstance().Close();
->>>>>>> 108af9a2
   }
   else
   {
@@ -603,13 +557,8 @@
   system.GetCustomAssetLoader().Init();
   Common::ScopeGuard asset_loader_guard([&system] { system.GetCustomAssetLoader().Shutdown(); });
 
-<<<<<<< HEAD
   system.GetMovie().Init(*boot);
   Common::ScopeGuard movie_guard([&system] { system.GetMovie().Shutdown(); });
-=======
-  Movie::Init(*boot);
-  Common::ScopeGuard movie_guard{&Movie::Shutdown};
->>>>>>> 108af9a2
 
   AudioCommon::InitSoundStream(system);
   Common::ScopeGuard audio_guard([&system] { AudioCommon::ShutdownSoundStream(system); });
@@ -668,7 +617,7 @@
   system.GetPowerPC().SetMode(PowerPC::CoreMode::Interpreter);
 
   // Determine the CPU thread function
-  void (*cpuThreadFunc)(Core::System & system, const std::optional<std::string>& savestate_path,
+  void (*cpuThreadFunc)(Core::System& system, const std::optional<std::string>& savestate_path,
                         bool delete_savestate);
   if (std::holds_alternative<BootParameters::DFF>(boot->parameters))
     cpuThreadFunc = FifoPlayerThread;
@@ -711,13 +660,9 @@
     system.GetPowerPC().SetMode(PowerPC::CoreMode::Interpreter);
   }
 
-<<<<<<< HEAD
   UpdateTitle(system);
-=======
-  UpdateTitle();
   // Take any pending scripts and instantiate backends
   Scripts::StartPendingScripts();
->>>>>>> 108af9a2
 
   // ENTER THE VIDEO THREAD LOOP
   if (system.IsDualCoreMode())
@@ -859,11 +804,7 @@
 {
   // WARNING: PauseAndLock is not fully threadsafe so is only valid on the Host Thread
 
-<<<<<<< HEAD
   if (!IsRunning(system))
-=======
-  if (!IsRunningAndStarted())
->>>>>>> 108af9a2
     return true;
 
   bool was_unpaused = true;
@@ -970,27 +911,15 @@
     }
   }
 
-<<<<<<< HEAD
   AchievementManager::GetInstance().DoFrame();
-=======
-#ifdef USE_RETRO_ACHIEVEMENTS
-  AchievementManager::GetInstance()->DoFrame();
-#endif  // USE_RETRO_ACHIEVEMENTS
->>>>>>> 108af9a2
 }
 
 void UpdateTitle(Core::System& system)
 {
   // Settings are shown the same for both extended and summary info
   const std::string SSettings = fmt::format(
-<<<<<<< HEAD
       "{} {} | {} | {}", system.GetPowerPC().GetCPUName(), system.IsDualCoreMode() ? "DC" : "SC",
       g_video_backend->GetDisplayName(), Config::Get(Config::MAIN_DSP_HLE) ? "HLE" : "LLE");
-=======
-      "{} {} | {} | {}", Core::System::GetInstance().GetPowerPC().GetCPUName(),
-      Core::System::GetInstance().IsDualCoreMode() ? "DC" : "SC", g_video_backend->GetDisplayName(),
-      Config::Get(Config::MAIN_DSP_HLE) ? "HLE" : "LLE");
->>>>>>> 108af9a2
 
   std::string message = fmt::format("{} | {}", Common::GetScmRevStr(), SSettings);
   if (Config::Get(Config::MAIN_SHOW_ACTIVE_TITLE))
@@ -1142,16 +1071,13 @@
 {
   // If the user accepts background input, controls should pass even if an on screen interface is on
   const bool focus_passes =
-<<<<<<< HEAD
       !require_focus ||
       ((Host_RendererHasFocus() || Host_TASInputHasFocus()) && !Host_UIBlocksControllerState());
-=======
-      !require_focus || Host_RendererHasFocus() || Host_TASInputHasFullFocus();
->>>>>>> 108af9a2
+
   // Ignore full focus if we don't require basic focus
   const bool full_focus_passes =
       !require_focus || !require_full_focus ||
-      (focus_passes && (Host_RendererHasFullFocus() || Host_TASInputHasFullFocus()));
+      (focus_passes && (Host_RendererHasFullFocus() || Host_TASInputHasFocus()));
   ControlReference::SetInputGate(focus_passes && full_focus_passes);
 }
 
