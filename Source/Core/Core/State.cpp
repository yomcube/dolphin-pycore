// Copyright 2008 Dolphin Emulator Project
// SPDX-License-Identifier: GPL-2.0-or-later

#include "Core/State.h"

#include <algorithm>
#include <atomic>
#include <condition_variable>
#include <filesystem>
#include <locale>
#include <map>
#include <memory>
#include <mutex>
#include <string>
#include <thread>
#include <utility>
#include <vector>

#include <fmt/chrono.h>
#include <fmt/format.h>

#include <lz4.h>
#include <lzo/lzo1x.h>

#include "Common/ChunkFile.h"
#include "Common/CommonTypes.h"
#include "Common/Event.h"
#include "Common/FileUtil.h"
#include "Common/IOFile.h"
#include "Common/MsgHandler.h"
#include "Common/Thread.h"
#include "Common/TimeUtil.h"
#include "Common/Timer.h"
#include "Common/Version.h"
#include "Common/WorkQueueThread.h"

<<<<<<< HEAD
#include "Core/AchievementManager.h"
#include "Core/Config/AchievementSettings.h"
=======
#include "Core/API/Events.h"
>>>>>>> 108af9a2
#include "Core/ConfigManager.h"
#include "Core/Core.h"
#include "Core/CoreTiming.h"
#include "Core/GeckoCode.h"
#include "Core/HW/HW.h"
#include "Core/HW/Memmap.h"
#include "Core/HW/Wiimote.h"
#include "Core/Host.h"
#include "Core/Movie.h"
#include "Core/NetPlayClient.h"
#include "Core/PowerPC/PowerPC.h"
#include "Core/System.h"

#include "VideoCommon/FrameDumpFFMpeg.h"
#include "VideoCommon/OnScreenDisplay.h"
#include "VideoCommon/VideoBackendBase.h"

namespace State
{
#if defined(__LZO_STRICT_16BIT)
static const u32 IN_LEN = 8 * 1024u;
#elif defined(LZO_ARCH_I086) && !defined(LZO_HAVE_MM_HUGE_ARRAY)
static const u32 IN_LEN = 60 * 1024u;
#else
static const u32 IN_LEN = 128 * 1024u;
#endif

static const u32 OUT_LEN = IN_LEN + (IN_LEN / 16) + 64 + 3;

static unsigned char __LZO_MMODEL out[OUT_LEN];

static AfterLoadCallbackFunc s_on_after_load_callback;

// Temporary undo state buffer
static std::vector<u8> s_undo_load_buffer;
static std::mutex s_undo_load_buffer_mutex;

static std::mutex s_load_or_save_in_progress_mutex;

struct CompressAndDumpState_args
{
  std::vector<u8> buffer_vector;
  std::string filename;
  std::shared_ptr<Common::Event> state_write_done_event;
};

// Protects against simultaneous reads and writes to the final savestate location from multiple
// threads.
static std::mutex s_save_thread_mutex;

// Queue for compressing and writing savestates to disk.
static Common::WorkQueueThread<CompressAndDumpState_args> s_save_thread;

// Keeps track of savestate writes that are currently happening, so we don't load a state while
// another one is still saving. This is particularly important so if you save to a slot and then
// immediately load from the same one, you don't accidentally load the state that's still at that
// file path before the write is done.
static std::mutex s_state_writes_in_queue_mutex;
static size_t s_state_writes_in_queue;
static std::condition_variable s_state_write_queue_is_empty;

// Don't forget to increase this after doing changes on the savestate system
<<<<<<< HEAD
constexpr u32 STATE_VERSION = 168;  // Last changed in PR 12639
=======
constexpr u32 STATE_VERSION = 163;  // Last changed in PR 12217
>>>>>>> 108af9a2

// Increase this if the StateExtendedHeader definition changes
constexpr u32 EXTENDED_HEADER_VERSION = 1;  // Last changed in PR 12217

// Change this if we ever need to store more data in the extended header
constexpr u32 COMPRESSED_DATA_OFFSET = 0;

constexpr u32 COOKIE_BASE = 0xBAADBABE;

// Maps savestate versions to Dolphin versions.
// Versions after 42 don't need to be added to this list,
// because they save the exact Dolphin version to savestates.
static const std::map<u32, std::pair<std::string, std::string>> s_old_versions = {
    // The 16 -> 17 change modified the size of StateHeader,
    // so versions older than that can't even be decompressed anymore
    {17, {"3.5-1311", "3.5-1364"}}, {18, {"3.5-1366", "3.5-1371"}}, {19, {"3.5-1372", "3.5-1408"}},
    {20, {"3.5-1409", "4.0-704"}},  {21, {"4.0-705", "4.0-889"}},   {22, {"4.0-905", "4.0-1871"}},
    {23, {"4.0-1873", "4.0-1900"}}, {24, {"4.0-1902", "4.0-1919"}}, {25, {"4.0-1921", "4.0-1936"}},
    {26, {"4.0-1939", "4.0-1959"}}, {27, {"4.0-1961", "4.0-2018"}}, {28, {"4.0-2020", "4.0-2291"}},
    {29, {"4.0-2293", "4.0-2360"}}, {30, {"4.0-2362", "4.0-2628"}}, {31, {"4.0-2632", "4.0-3331"}},
    {32, {"4.0-3334", "4.0-3340"}}, {33, {"4.0-3342", "4.0-3373"}}, {34, {"4.0-3376", "4.0-3402"}},
    {35, {"4.0-3409", "4.0-3603"}}, {36, {"4.0-3610", "4.0-4480"}}, {37, {"4.0-4484", "4.0-4943"}},
    {38, {"4.0-4963", "4.0-5267"}}, {39, {"4.0-5279", "4.0-5525"}}, {40, {"4.0-5531", "4.0-5809"}},
    {41, {"4.0-5811", "4.0-5923"}}, {42, {"4.0-5925", "4.0-5946"}}};

enum
{
  STATE_NONE = 0,
  STATE_SAVE = 1,
  STATE_LOAD = 2,
};

static bool s_use_compression = true;

void EnableCompression(bool compression)
{
  s_use_compression = compression;
}

<<<<<<< HEAD
static void DoState(Core::System& system, PointerWrap& p)
{
  bool is_wii = system.IsWii() || system.IsMIOS();
=======
static void DoState(PointerWrap& p)
{
  bool is_wii = SConfig::GetInstance().bWii || SConfig::GetInstance().m_is_mios;
>>>>>>> 108af9a2
  const bool is_wii_currently = is_wii;
  p.Do(is_wii);
  if (is_wii != is_wii_currently)
  {
    OSD::AddMessage(fmt::format("Cannot load a savestate created under {} mode in {} mode",
                                is_wii ? "Wii" : "GC", is_wii_currently ? "Wii" : "GC"),
                    OSD::Duration::NORMAL, OSD::Color::RED);
    p.SetMeasureMode();
    return;
  }

  // Check to make sure the emulated memory sizes are the same as the savestate
  auto& memory = system.GetMemory();
  u32 state_mem1_size = memory.GetRamSizeReal();
  u32 state_mem2_size = memory.GetExRamSizeReal();
  p.Do(state_mem1_size);
  p.Do(state_mem2_size);
  if (state_mem1_size != memory.GetRamSizeReal() || state_mem2_size != memory.GetExRamSizeReal())
  {
    OSD::AddMessage(fmt::format("Memory size mismatch!\n"
                                "Current | MEM1 {:08X} ({:3}MB)    MEM2 {:08X} ({:3}MB)\n"
                                "State   | MEM1 {:08X} ({:3}MB)    MEM2 {:08X} ({:3}MB)",
                                memory.GetRamSizeReal(), memory.GetRamSizeReal() / 0x100000U,
                                memory.GetExRamSizeReal(), memory.GetExRamSizeReal() / 0x100000U,
                                state_mem1_size, state_mem1_size / 0x100000U, state_mem2_size,
                                state_mem2_size / 0x100000U));
    p.SetMeasureMode();
    return;
  }

  // Movie must be done before the video backend, because the window is redrawn in the video backend
  // state load, and the frame number must be up-to-date.
  system.GetMovie().DoState(p);
  p.DoMarker("Movie");

  // Begin with video backend, so that it gets a chance to clear its caches and writeback modified
  // things to RAM
  g_video_backend->DoState(p);
  p.DoMarker("video_backend");

  // CoreTiming needs to be restored before restoring Hardware because
  // the controller code might need to schedule an event if the controller has changed.
  system.GetCoreTiming().DoState(p);
  p.DoMarker("CoreTiming");

  // HW needs to be restored before PowerPC because the data cache might need to be flushed.
  HW::DoState(system, p);
  p.DoMarker("HW");

  system.GetPowerPC().DoState(p);
  p.DoMarker("PowerPC");

  if (system.IsWii())
    Wiimote::DoState(p);
  p.DoMarker("Wiimote");
  Gecko::DoState(p);
  p.DoMarker("Gecko");

#ifdef USE_RETRO_ACHIEVEMENTS
  AchievementManager::GetInstance().DoState(p);
#endif  // USE_RETRO_ACHIEVEMENTS
}

void LoadFromBuffer(Core::System& system, std::vector<u8>& buffer)
{
  if (NetPlay::IsNetPlayRunning())
  {
    OSD::AddMessage("Loading savestates is disabled in Netplay to prevent desyncs");
    return;
  }

  if (AchievementManager::GetInstance().IsHardcoreModeActive())
  {
    OSD::AddMessage("Loading savestates is disabled in RetroAchievements hardcore mode");
    return;
  }

  Core::RunOnCPUThread(
      system,
      [&] {
        u8* ptr = buffer.data();
        PointerWrap p(&ptr, buffer.size(), PointerWrap::Mode::Read);
        DoState(system, p);
      },
      true);
}

void SaveToBuffer(Core::System& system, std::vector<u8>& buffer)
{
  Core::RunOnCPUThread(
      system,
      [&] {
        u8* ptr = nullptr;
        PointerWrap p_measure(&ptr, 0, PointerWrap::Mode::Measure);

        DoState(system, p_measure);
        const size_t buffer_size = reinterpret_cast<size_t>(ptr);
        buffer.resize(buffer_size);

        ptr = buffer.data();
        PointerWrap p(&ptr, buffer_size, PointerWrap::Mode::Write);
        DoState(system, p);
      },
      true);
}

namespace
{
struct SlotWithTimestamp
{
  int slot;
  double timestamp;
};
}  // namespace

// returns first slot number not in the vector, or -1 if all are in the vector
static int GetEmptySlot(const std::vector<SlotWithTimestamp>& used_slots)
{
  for (int i = 1; i <= (int)NUM_STATES; i++)
  {
    const auto it = std::find_if(used_slots.begin(), used_slots.end(),
                                 [i](const SlotWithTimestamp& slot) { return slot.slot == i; });
    if (it == used_slots.end())
      return i;
  }
  return -1;
}

// Arbitrarily chosen value (38 years) that is subtracted in GetSystemTimeAsDouble()
// to increase sub-second precision of the resulting double timestamp
static constexpr int DOUBLE_TIME_OFFSET = (38 * 365 * 24 * 60 * 60);

static double GetSystemTimeAsDouble()
{
  const auto since_epoch = std::chrono::system_clock::now().time_since_epoch();

  const auto since_double_time_epoch = since_epoch - std::chrono::seconds(DOUBLE_TIME_OFFSET);
  return std::chrono::duration_cast<std::chrono::duration<double>>(since_double_time_epoch).count();
}

static std::string SystemTimeAsDoubleToString(double time)
{
  // revert adjustments from GetSystemTimeAsDouble() to get a normal Unix timestamp again
  const time_t seconds = static_cast<time_t>(time) + DOUBLE_TIME_OFFSET;
  const auto local_time = Common::Localtime(seconds);
  if (!local_time)
    return "";

  // fmt is locale agnostic by default, so explicitly use current locale.
  return fmt::format(std::locale{""}, "{:%x %X}", *local_time);
}

static std::string MakeStateFilename(int number);

static std::vector<SlotWithTimestamp> GetUsedSlotsWithTimestamp()
{
  std::vector<SlotWithTimestamp> result;
  StateHeader header;
  for (int i = 1; i <= (int)NUM_STATES; i++)
  {
    std::string filename = MakeStateFilename(i);
    if (File::Exists(filename))
    {
      if (ReadHeader(filename, header))
      {
<<<<<<< HEAD
        result.emplace_back(SlotWithTimestamp{.slot = i, .timestamp = header.legacy_header.time});
      }
    }
  }
  return result;
}
=======
        double d = GetSystemTimeAsDouble() - header.legacy_header.time;
>>>>>>> 108af9a2

static bool CompareTimestamp(const SlotWithTimestamp& lhs, const SlotWithTimestamp& rhs)
{
  return lhs.timestamp < rhs.timestamp;
}

static void CompressBufferToFile(const u8* raw_buffer, u64 size, File::IOFile& f)
{
  u64 total_bytes_compressed = 0;

  while (true)
  {
    u64 bytes_left_to_compress = size - total_bytes_compressed;

    int bytes_to_compress =
        static_cast<int>(std::min(static_cast<u64>(LZ4_MAX_INPUT_SIZE), bytes_left_to_compress));
    int compressed_buffer_size = LZ4_compressBound(bytes_to_compress);
    auto compressed_buffer = std::make_unique<char[]>(compressed_buffer_size);
    s32 compressed_len =
        LZ4_compress_default(reinterpret_cast<const char*>(raw_buffer) + total_bytes_compressed,
                             compressed_buffer.get(), bytes_to_compress, compressed_buffer_size);

    if (compressed_len == 0)
    {
      PanicAlertFmtT("Internal LZ4 Error - compression failed");
      break;
    }

    // The size of the data to write is 'compressed_len'
    f.WriteArray(&compressed_len, 1);
    f.WriteBytes(compressed_buffer.get(), compressed_len);

    total_bytes_compressed += bytes_to_compress;
    if (total_bytes_compressed == size)
      break;
  }
}

<<<<<<< HEAD
=======
static void CompressBufferToFile(const u8* raw_buffer, u64 size, File::IOFile& f)
{
  u64 total_bytes_compressed = 0;

  while (true)
  {
    u64 bytes_left_to_compress = size - total_bytes_compressed;

    int bytes_to_compress =
        static_cast<int>(std::min(static_cast<u64>(LZ4_MAX_INPUT_SIZE), bytes_left_to_compress));
    int compressed_buffer_size = LZ4_compressBound(bytes_to_compress);
    auto compressed_buffer = std::make_unique<char[]>(compressed_buffer_size);
    s32 compressed_len =
        LZ4_compress_default(reinterpret_cast<const char*>(raw_buffer) + total_bytes_compressed,
                             compressed_buffer.get(), bytes_to_compress, compressed_buffer_size);

    if (compressed_len == 0)
    {
      PanicAlertFmtT("Internal LZ4 Error - compression failed");
      break;
    }

    // The size of the data to write is 'compressed_len'
    f.WriteArray(&compressed_len, 1);
    f.WriteBytes(compressed_buffer.get(), compressed_len);

    total_bytes_compressed += bytes_to_compress;
    if (total_bytes_compressed == size)
      break;
  }
}

>>>>>>> 108af9a2
static void CreateExtendedHeader(StateExtendedHeader& extended_header, size_t uncompressed_size)
{
  StateExtendedBaseHeader& base_header = extended_header.base_header;
  base_header.header_version = EXTENDED_HEADER_VERSION;
  base_header.compression_type =
      s_use_compression ? CompressionType::LZ4 : CompressionType::Uncompressed;
  base_header.payload_offset = COMPRESSED_DATA_OFFSET;
  base_header.uncompressed_size = uncompressed_size;

  // If more fields are added to StateExtendedHeader, set them here.
}

static void WriteHeadersToFile(size_t uncompressed_size, File::IOFile& f)
{
  StateHeader header{};
  SConfig::GetInstance().GetGameID().copy(header.legacy_header.game_id,
                                          std::size(header.legacy_header.game_id));
  header.legacy_header.time = GetSystemTimeAsDouble();

  header.version_header.version_cookie = COOKIE_BASE + STATE_VERSION;
  header.version_string = Common::GetScmRevStr();
  header.version_header.version_string_length = static_cast<u32>(header.version_string.length());

  StateExtendedHeader extended_header{};
  CreateExtendedHeader(extended_header, uncompressed_size);

  f.WriteArray(&header.legacy_header, 1);
  f.WriteArray(&header.version_header, 1);
  f.WriteString(header.version_string);

  f.WriteArray(&extended_header.base_header, 1);
  // If StateExtendedHeader is amended to include more than the base, add WriteBytes() calls here.
}

<<<<<<< HEAD
static void CompressAndDumpState(Core::System& system, CompressAndDumpState_args& save_args)
=======
static void CompressAndDumpState(CompressAndDumpState_args& save_args)
>>>>>>> 108af9a2
{
  const u8* const buffer_data = save_args.buffer_vector.data();
  const size_t buffer_size = save_args.buffer_vector.size();
  const std::string& filename = save_args.filename;

  // Find free temporary filename.
  // TODO: The file exists check and the actual opening of the file should be atomic, we don't have
  // functions for that.
  std::string temp_filename;
  size_t temp_counter = static_cast<size_t>(Common::CurrentThreadId());
  do
  {
    temp_filename = fmt::format("{}{}.tmp", filename, temp_counter);
    ++temp_counter;
  } while (File::Exists(temp_filename));

  File::IOFile f(temp_filename, "wb");
  if (!f)
  {
    Core::DisplayMessage("Failed to create state file", 2000);
    return;
  }

  WriteHeadersToFile(buffer_size, f);

  if (s_use_compression)
    CompressBufferToFile(buffer_data, buffer_size, f);
  else
    f.WriteBytes(buffer_data, buffer_size);
<<<<<<< HEAD

  if (!f.IsGood())
    Core::DisplayMessage("Failed to write state file", 2000);
=======
>>>>>>> 108af9a2

  const std::string last_state_filename = File::GetUserPath(D_STATESAVES_IDX) + "lastState.sav";
  const std::string last_state_dtmname = last_state_filename + ".dtm";
  const std::string dtmname = filename + ".dtm";

  {
    std::lock_guard lk(s_save_thread_mutex);

    // Backup existing state (overwriting an existing backup, if any).
    if (File::Exists(filename))
    {
      if (File::Exists(last_state_filename))
        File::Delete((last_state_filename));
      if (File::Exists(last_state_dtmname))
        File::Delete((last_state_dtmname));

      if (!File::Rename(filename, last_state_filename))
      {
        Core::DisplayMessage("Failed to move previous state to state undo backup", 1000);
      }
      else if (File::Exists(dtmname))
      {
        if (!File::Rename(dtmname, last_state_dtmname))
          Core::DisplayMessage("Failed to move previous state's dtm to state undo backup", 1000);
      }
    }

    auto& movie = system.GetMovie();
    if ((movie.IsMovieActive()) && !movie.IsJustStartingRecordingInputFromSaveState())
      movie.SaveRecording(dtmname);
    else if (!movie.IsMovieActive())
      File::Delete(dtmname);

    // Move written state to final location.
    // TODO: This should also be atomic. This is possible on all systems, but needs a special
    // implementation of IOFile on Windows.
    if (!f.Close())
      Core::DisplayMessage("Failed to close state file", 2000);

    if (!File::Rename(temp_filename, filename))
    {
      Core::DisplayMessage("Failed to rename state file", 2000);
    }
    else
    {
      const std::filesystem::path temp_path(filename);
      Core::DisplayMessage(fmt::format("Saved State to {}", temp_path.filename().string()), 2000);
    }
  }

  Host_UpdateMainFrame();
}

void SaveAs(Core::System& system, const std::string& filename, bool wait)
{
  std::unique_lock lk(s_load_or_save_in_progress_mutex, std::try_to_lock);
  if (!lk)
    return;

  Core::RunOnCPUThread(
      system,
      [&] {
        {
          std::lock_guard lk_(s_state_writes_in_queue_mutex);
          ++s_state_writes_in_queue;
        }

        // Measure the size of the buffer.
        u8* ptr = nullptr;
        PointerWrap p_measure(&ptr, 0, PointerWrap::Mode::Measure);
        DoState(system, p_measure);
        const size_t buffer_size = reinterpret_cast<size_t>(ptr);

        // Then actually do the write.
        std::vector<u8> current_buffer;
        current_buffer.resize(buffer_size);
        ptr = current_buffer.data();
        PointerWrap p(&ptr, buffer_size, PointerWrap::Mode::Write);
        DoState(system, p);

        if (p.IsWriteMode())
        {
          Core::DisplayMessage("Saving State...", 1000);

          std::shared_ptr<Common::Event> sync_event;

          CompressAndDumpState_args save_args;
          save_args.buffer_vector = std::move(current_buffer);
          save_args.filename = filename;
          if (wait)
          {
            sync_event = std::make_shared<Common::Event>();
            save_args.state_write_done_event = sync_event;
          }

          s_save_thread.EmplaceItem(std::move(save_args));

          if (sync_event)
            sync_event->Wait();
        }
        else
        {
          // someone aborted the save by changing the mode?
          {
            // Note: The worker thread takes care of this in the other branch.
            std::lock_guard lk_(s_state_writes_in_queue_mutex);
            if (--s_state_writes_in_queue == 0)
              s_state_write_queue_is_empty.notify_all();
          }
          Core::DisplayMessage("Unable to save: Internal DoState Error", 4000);
        }
      },
      true);
}

static bool GetVersionFromLZO(StateHeader& header, File::IOFile& f)
{
  // Just read the first block, since it will contain the full revision string
  lzo_uint32 cur_len = 0;  // size of compressed bytes
  lzo_uint new_len = 0;    // size of uncompressed bytes
  std::vector<u8> buffer;
  buffer.resize(header.legacy_header.lzo_size);

  if (!f.ReadArray(&cur_len, 1) || !f.ReadBytes(out, cur_len))
    return false;

  const int res = lzo1x_decompress(out, cur_len, buffer.data(), &new_len, nullptr);
  if (res != LZO_E_OK)
  {
    // This doesn't seem to happen anymore.
    PanicAlertFmtT("Internal LZO Error - decompression failed ({0}) ({1}) \n"
                   "Unable to retrieve outdated savestate version info.",
                   res, new_len);
    return false;
  }

  // Read in cookie and string length
  if (buffer.size() >= sizeof(StateHeaderVersion))
  {
    memcpy(&header.version_header, buffer.data(), sizeof(StateHeaderVersion));
  }
  else
  {
    PanicAlertFmtT("Internal LZO Error - failed to parse decompressed version cookie and version "
                   "string length ({0})",
                   buffer.size());
    return false;
  }

  // Read in the string
  if (buffer.size() >= sizeof(StateHeaderVersion) + header.version_header.version_string_length)
  {
    auto version_buffer = std::make_unique<char[]>(header.version_header.version_string_length);
    memcpy(version_buffer.get(), buffer.data() + sizeof(StateHeaderVersion),
           header.version_header.version_string_length);
    header.version_string =
        std::string(version_buffer.get(), header.version_header.version_string_length);
  }
  else
  {
    PanicAlertFmtT("Internal LZO Error - failed to parse decompressed version string ({0} / {1})",
                   header.version_header.version_string_length, buffer.size());
    return false;
  }

  return true;
}

static bool ReadStateHeaderFromFile(StateHeader& header, File::IOFile& f,
                                    bool get_version_header = true)
{
  if (!f.IsOpen())
  {
    Core::DisplayMessage("State not found", 2000);
    return false;
  }

  if (!f.ReadArray(&header.legacy_header, 1))
  {
    Core::DisplayMessage("Failed to read state legacy header", 2000);
    return false;
  }

  // Bail out if we only care for retrieving the legacy header.
  // This is the case with ReadHeader() calls.
  if (!get_version_header)
    return true;

  if (header.legacy_header.lzo_size != 0)
  {
    // Parse out version from legacy LZO compressed states
    if (!GetVersionFromLZO(header, f))
      return false;
  }
  else
  {
    if (!f.ReadArray(&header.version_header, 1))
    {
      Core::DisplayMessage("Failed to read state version header", 2000);
      return false;
    }

    auto version_buffer = std::make_unique<char[]>(header.version_header.version_string_length);
    if (!f.ReadBytes(version_buffer.get(), header.version_header.version_string_length))
    {
      Core::DisplayMessage("Failed to read state version string", 2000);
      return false;
    }

    header.version_string =
        std::string(version_buffer.get(), header.version_header.version_string_length);
  }

  return true;
}

bool ReadHeader(const std::string& filename, StateHeader& header)
{
  // ensure that the savestate write thread isn't moving around states while we do this
  std::lock_guard lk(s_save_thread_mutex);

  File::IOFile f(filename, "rb");
  bool get_version_header = false;
  return ReadStateHeaderFromFile(header, f, get_version_header);
}

std::string GetInfoStringOfSlot(int slot, bool translate)
{
  std::string filename = MakeStateFilename(slot);
  if (!File::Exists(filename))
    return translate ? Common::GetStringT("Empty") : "Empty";

  State::StateHeader header;
  if (!ReadHeader(filename, header))
    return translate ? Common::GetStringT("Unknown") : "Unknown";

  return SystemTimeAsDoubleToString(header.legacy_header.time);
}

u64 GetUnixTimeOfSlot(int slot)
{
  State::StateHeader header;
  if (!ReadHeader(MakeStateFilename(slot), header))
    return 0;

  constexpr u64 MS_PER_SEC = 1000;
  return static_cast<u64>(header.legacy_header.time * MS_PER_SEC) +
         (DOUBLE_TIME_OFFSET * MS_PER_SEC);
}

static bool DecompressLZ4(std::vector<u8>& raw_buffer, u64 size, File::IOFile& f)
{
  raw_buffer.resize(size);

  u64 total_bytes_read = 0;
  while (true)
  {
    s32 compressed_data_len;
    if (!f.ReadArray(&compressed_data_len, 1))
    {
      PanicAlertFmt("Could not read state data length");
      return false;
    }

    if (compressed_data_len <= 0)
    {
      PanicAlertFmtT("Internal LZ4 Error - Tried decompressing {0} bytes", compressed_data_len);
      return false;
    }

    auto compressed_data = std::make_unique<char[]>(compressed_data_len);
    if (!f.ReadBytes(compressed_data.get(), compressed_data_len))
    {
      PanicAlertFmt("Could not read state data");
      return false;
    }

    u32 max_decompress_size =
        static_cast<u32>(std::min((u64)LZ4_MAX_INPUT_SIZE, size - total_bytes_read));

    int bytes_read = LZ4_decompress_safe(
        compressed_data.get(), reinterpret_cast<char*>(raw_buffer.data()) + total_bytes_read,
        compressed_data_len, max_decompress_size);

    if (bytes_read < 0)
    {
      PanicAlertFmtT("Internal LZ4 Error - decompression failed ({0}, {1}, {2})", bytes_read,
                     compressed_data_len, max_decompress_size);
      return false;
    }

    total_bytes_read += static_cast<u64>(bytes_read);

    if (total_bytes_read == size)
    {
      return true;
    }
    else if (total_bytes_read > size)
    {
      PanicAlertFmtT("Internal LZ4 Error - payload size mismatch ({0} / {1}))", total_bytes_read,
                     size);
      return false;
    }
  }
}

static bool ValidateHeaders(const StateHeader& header)
{
  bool success = true;

  // Game ID
  if (strncmp(SConfig::GetInstance().GetGameID().c_str(), header.legacy_header.game_id, 6))
  {
    Core::DisplayMessage(fmt::format("State belongs to a different game (ID {})",
                                     std::string_view{header.legacy_header.game_id,
                                                      std::size(header.legacy_header.game_id)}),
                         2000);
    return false;
  }

  // Check both the state version and the revision string
  std::string current_str = Common::GetScmRevStr();
  std::string loaded_str = header.version_string;
  const u32 loaded_version = header.version_header.version_cookie - COOKIE_BASE;

  if (s_old_versions.count(loaded_version))
  {
    // This is a REALLY old version, before we started writing the version string to file
    success = false;

    std::pair<std::string, std::string> version_range = s_old_versions.find(loaded_version)->second;
    std::string oldest_version = version_range.first;
    std::string newest_version = version_range.second;

    loaded_str = "Dolphin " + oldest_version + " - " + newest_version;
  }
  else if (loaded_version != STATE_VERSION)
  {
    success = false;
  }

  if (!success)
  {
    const std::string message =
        loaded_str.empty() ?
            "This savestate was created using an incompatible version of Dolphin" :
            "This savestate was created using the incompatible version " + loaded_str;
    Core::DisplayMessage(message, OSD::Duration::NORMAL);
  }

  return success;
}

static void LoadFileStateData(const std::string& filename, std::vector<u8>& ret_data)
{
  File::IOFile f;

  {
    // If a state is currently saving, wait for that to end or time out.
    std::unique_lock lk(s_state_writes_in_queue_mutex);
    if (s_state_writes_in_queue != 0)
    {
      if (!s_state_write_queue_is_empty.wait_for(lk, std::chrono::seconds(3),
                                                 []() { return s_state_writes_in_queue == 0; }))
      {
        Core::DisplayMessage(
            "A previous state saving operation is still in progress, cancelling load.", 2000);
        return;
      }
    }
    f.Open(filename, "rb");
  }

  StateHeader header;
  if (!ReadStateHeaderFromFile(header, f) || !ValidateHeaders(header))
    return;

  StateExtendedHeader extended_header;
  if (!f.ReadArray(&extended_header.base_header, 1))
  {
    PanicAlertFmt("Unable to read state header");
    return;
  }
  // If StateExtendedHeader is amended to include more than the base, add ReadBytes() calls here.

  if (extended_header.base_header.header_version != EXTENDED_HEADER_VERSION)
  {
    PanicAlertFmt("State header corrupted");
    return;
  }

  std::vector<u8> buffer;

  switch (extended_header.base_header.compression_type)
  {
  case CompressionType::LZ4:
  {
    Core::DisplayMessage("Decompressing State...", 500);
    if (!DecompressLZ4(buffer, extended_header.base_header.uncompressed_size, f))
      return;

    break;
  }
  case CompressionType::Uncompressed:
  {
    u64 header_len = sizeof(StateHeaderLegacy) + sizeof(StateHeaderVersion) +
                     header.version_header.version_string_length + sizeof(StateExtendedBaseHeader) +
                     extended_header.base_header.payload_offset;

    u64 file_size = f.GetSize();
    if (file_size < header_len)
    {
      PanicAlertFmt("State header length corrupted");
      return;
    }

    const auto size = static_cast<size_t>(file_size - header_len);
    buffer.resize(size);

    if (!f.ReadBytes(buffer.data(), size))
    {
      PanicAlertFmt("Error reading bytes: {0}", size);
      return;
    }
    break;
  }
  default:
    PanicAlertFmt("Unknown compression type {0}", extended_header.base_header.compression_type);
    return;
  }

  // all good
  ret_data.swap(buffer);
}

<<<<<<< HEAD
void LoadAs(Core::System& system, const std::string& filename)
=======
// Malleo - We want to emit an API event on savestate load/save.
// Slot loads/saves first pass through Load()/Save() and then LoadAs()/SaveAs(),
// whereas file loads/saves ONLY pass through LoadAs()/SaveAs().
// To catch both scenarios, we want to first pass file loads/saves through a separate function.
void LoadFile(const std::string& filename)
{
  LoadAs(filename);
  API::GetEventHub().EmitEvent(API::Events::SaveStateLoad{false, -1});
}

void SaveFile(const std::string& filename, bool wait)
{
  SaveAs(filename, wait);
  API::GetEventHub().EmitEvent(API::Events::SaveStateSave{false, -1});
}

void LoadAs(const std::string& filename)
>>>>>>> 108af9a2
{
  if (!Core::IsRunningOrStarting(system))
    return;

  if (NetPlay::IsNetPlayRunning())
  {
    OSD::AddMessage("Loading savestates is disabled in Netplay to prevent desyncs");
    return;
  }

  if (AchievementManager::GetInstance().IsHardcoreModeActive())
  {
    OSD::AddMessage("Loading savestates is disabled in RetroAchievements hardcore mode");
    return;
  }

  std::unique_lock lk(s_load_or_save_in_progress_mutex, std::try_to_lock);
  if (!lk)
    return;

  Core::RunOnCPUThread(
      system,
      [&] {
        // Save temp buffer for undo load state
        auto& movie = system.GetMovie();
        if (!movie.IsJustStartingRecordingInputFromSaveState())
        {
          std::lock_guard lk2(s_undo_load_buffer_mutex);
          SaveToBuffer(system, s_undo_load_buffer);
          const std::string dtmpath = File::GetUserPath(D_STATESAVES_IDX) + "undo.dtm";
          if (movie.IsMovieActive())
            movie.SaveRecording(dtmpath);
          else if (File::Exists(dtmpath))
            File::Delete(dtmpath);
        }

        bool loaded = false;
        bool loadedSuccessfully = false;

        // brackets here are so buffer gets freed ASAP
        {
          std::vector<u8> buffer;
          LoadFileStateData(filename, buffer);

          if (!buffer.empty())
          {
            u8* ptr = buffer.data();
            PointerWrap p(&ptr, buffer.size(), PointerWrap::Mode::Read);
            DoState(system, p);
            loaded = true;
            loadedSuccessfully = p.IsReadMode();
          }
        }

        if (loaded)
        {
          if (loadedSuccessfully)
          {
            std::filesystem::path tempfilename(filename);
            Core::DisplayMessage(
                fmt::format("Loaded State from {}", tempfilename.filename().string()), 2000);
            if (File::Exists(filename + ".dtm"))
              movie.LoadInput(filename + ".dtm");
            else if (!movie.IsJustStartingRecordingInputFromSaveState() &&
                     !movie.IsJustStartingPlayingInputFromSaveState())
              movie.EndPlayInput(false);
          }
          else
          {
            Core::DisplayMessage("The savestate could not be loaded", OSD::Duration::NORMAL);

            // since we could be in an inconsistent state now (and might crash or whatever), undo.
            UndoLoadState(system);
          }
        }

        if (s_on_after_load_callback)
          s_on_after_load_callback();
      },
      true);
}

void SetOnAfterLoadCallback(AfterLoadCallbackFunc callback)
{
  s_on_after_load_callback = std::move(callback);
}

void Init(Core::System& system)
{
<<<<<<< HEAD
  s_save_thread.Reset("Savestate Worker", [&system](CompressAndDumpState_args args) {
    CompressAndDumpState(system, args);
=======
  s_save_thread.Reset("Savestate Worker", [](CompressAndDumpState_args args) {
    CompressAndDumpState(args);
>>>>>>> 108af9a2

    {
      std::lock_guard lk(s_state_writes_in_queue_mutex);
      if (--s_state_writes_in_queue == 0)
        s_state_write_queue_is_empty.notify_all();
    }

    if (args.state_write_done_event)
      args.state_write_done_event->Set();
  });
}

void Shutdown()
{
  s_save_thread.Shutdown();

  // swapping with an empty vector, rather than clear()ing
  // this gives a better guarantee to free the allocated memory right NOW (as opposed to, actually,
  // never)
  {
    std::lock_guard lk(s_undo_load_buffer_mutex);
    std::vector<u8>().swap(s_undo_load_buffer);
  }
}

static std::string MakeStateFilename(int number)
{
  return fmt::format("{}{}.s{:02d}", File::GetUserPath(D_STATESAVES_IDX),
                     SConfig::GetInstance().GetGameID(), number);
}

void Save(Core::System& system, int slot, bool wait)
{
<<<<<<< HEAD
  SaveAs(system, MakeStateFilename(slot), wait);
=======
  SaveAs(MakeStateFilename(slot), wait);
  API::GetEventHub().EmitEvent(API::Events::SaveStateSave{true, slot});
>>>>>>> 108af9a2
}

void Load(Core::System& system, int slot)
{
<<<<<<< HEAD
  LoadAs(system, MakeStateFilename(slot));
=======
  LoadAs(MakeStateFilename(slot));
  API::GetEventHub().EmitEvent(API::Events::SaveStateLoad{true, slot});
>>>>>>> 108af9a2
}

void LoadLastSaved(Core::System& system, int i)
{
  if (i <= 0)
  {
    Core::DisplayMessage("State doesn't exist", 2000);
    return;
  }

  std::vector<SlotWithTimestamp> used_slots = GetUsedSlotsWithTimestamp();
  if (static_cast<size_t>(i) > used_slots.size())
  {
    Core::DisplayMessage("State doesn't exist", 2000);
    return;
  }

  std::stable_sort(used_slots.begin(), used_slots.end(), CompareTimestamp);
  Load(system, (used_slots.end() - i)->slot);
}

// must wait for state to be written because it must know if all slots are taken
void SaveFirstSaved(Core::System& system)
{
  std::vector<SlotWithTimestamp> used_slots = GetUsedSlotsWithTimestamp();
  if (used_slots.size() < NUM_STATES)
  {
    // save to an empty slot
    Save(system, GetEmptySlot(used_slots), true);
    return;
  }

  // overwrite the oldest state
  std::stable_sort(used_slots.begin(), used_slots.end(), CompareTimestamp);
  Save(system, used_slots.front().slot, true);
}

// Load the last state before loading the state
void UndoLoadState(Core::System& system)
{
  std::lock_guard lk(s_undo_load_buffer_mutex);
  if (!s_undo_load_buffer.empty())
  {
    auto& movie = system.GetMovie();
    if (movie.IsMovieActive())
    {
      const std::string dtmpath = File::GetUserPath(D_STATESAVES_IDX) + "undo.dtm";
      if (File::Exists(dtmpath))
      {
        LoadFromBuffer(system, s_undo_load_buffer);
        movie.LoadInput(dtmpath);
      }
      else
      {
        PanicAlertFmtT("No undo.dtm found, aborting undo load state to prevent movie desyncs");
      }
    }
    else
    {
      LoadFromBuffer(system, s_undo_load_buffer);
    }
  }
  else
  {
    PanicAlertFmtT("There is nothing to undo!");
  }
}

// Load the state that the last save state overwritten on
void UndoSaveState(Core::System& system)
{
<<<<<<< HEAD
  LoadAs(system, File::GetUserPath(D_STATESAVES_IDX) + "lastState.sav");
=======
  LoadFile(File::GetUserPath(D_STATESAVES_IDX) + "lastState.sav");
>>>>>>> 108af9a2
}

}  // namespace State<|MERGE_RESOLUTION|>--- conflicted
+++ resolved
@@ -34,12 +34,9 @@
 #include "Common/Version.h"
 #include "Common/WorkQueueThread.h"
 
-<<<<<<< HEAD
+#include "Core/API/Events.h"
 #include "Core/AchievementManager.h"
 #include "Core/Config/AchievementSettings.h"
-=======
-#include "Core/API/Events.h"
->>>>>>> 108af9a2
 #include "Core/ConfigManager.h"
 #include "Core/Core.h"
 #include "Core/CoreTiming.h"
@@ -102,11 +99,7 @@
 static std::condition_variable s_state_write_queue_is_empty;
 
 // Don't forget to increase this after doing changes on the savestate system
-<<<<<<< HEAD
 constexpr u32 STATE_VERSION = 168;  // Last changed in PR 12639
-=======
-constexpr u32 STATE_VERSION = 163;  // Last changed in PR 12217
->>>>>>> 108af9a2
 
 // Increase this if the StateExtendedHeader definition changes
 constexpr u32 EXTENDED_HEADER_VERSION = 1;  // Last changed in PR 12217
@@ -146,15 +139,9 @@
   s_use_compression = compression;
 }
 
-<<<<<<< HEAD
 static void DoState(Core::System& system, PointerWrap& p)
 {
   bool is_wii = system.IsWii() || system.IsMIOS();
-=======
-static void DoState(PointerWrap& p)
-{
-  bool is_wii = SConfig::GetInstance().bWii || SConfig::GetInstance().m_is_mios;
->>>>>>> 108af9a2
   const bool is_wii_currently = is_wii;
   p.Do(is_wii);
   if (is_wii != is_wii_currently)
@@ -320,16 +307,12 @@
     {
       if (ReadHeader(filename, header))
       {
-<<<<<<< HEAD
         result.emplace_back(SlotWithTimestamp{.slot = i, .timestamp = header.legacy_header.time});
       }
     }
   }
   return result;
 }
-=======
-        double d = GetSystemTimeAsDouble() - header.legacy_header.time;
->>>>>>> 108af9a2
 
 static bool CompareTimestamp(const SlotWithTimestamp& lhs, const SlotWithTimestamp& rhs)
 {
@@ -368,41 +351,6 @@
   }
 }
 
-<<<<<<< HEAD
-=======
-static void CompressBufferToFile(const u8* raw_buffer, u64 size, File::IOFile& f)
-{
-  u64 total_bytes_compressed = 0;
-
-  while (true)
-  {
-    u64 bytes_left_to_compress = size - total_bytes_compressed;
-
-    int bytes_to_compress =
-        static_cast<int>(std::min(static_cast<u64>(LZ4_MAX_INPUT_SIZE), bytes_left_to_compress));
-    int compressed_buffer_size = LZ4_compressBound(bytes_to_compress);
-    auto compressed_buffer = std::make_unique<char[]>(compressed_buffer_size);
-    s32 compressed_len =
-        LZ4_compress_default(reinterpret_cast<const char*>(raw_buffer) + total_bytes_compressed,
-                             compressed_buffer.get(), bytes_to_compress, compressed_buffer_size);
-
-    if (compressed_len == 0)
-    {
-      PanicAlertFmtT("Internal LZ4 Error - compression failed");
-      break;
-    }
-
-    // The size of the data to write is 'compressed_len'
-    f.WriteArray(&compressed_len, 1);
-    f.WriteBytes(compressed_buffer.get(), compressed_len);
-
-    total_bytes_compressed += bytes_to_compress;
-    if (total_bytes_compressed == size)
-      break;
-  }
-}
-
->>>>>>> 108af9a2
 static void CreateExtendedHeader(StateExtendedHeader& extended_header, size_t uncompressed_size)
 {
   StateExtendedBaseHeader& base_header = extended_header.base_header;
@@ -437,11 +385,7 @@
   // If StateExtendedHeader is amended to include more than the base, add WriteBytes() calls here.
 }
 
-<<<<<<< HEAD
 static void CompressAndDumpState(Core::System& system, CompressAndDumpState_args& save_args)
-=======
-static void CompressAndDumpState(CompressAndDumpState_args& save_args)
->>>>>>> 108af9a2
 {
   const u8* const buffer_data = save_args.buffer_vector.data();
   const size_t buffer_size = save_args.buffer_vector.size();
@@ -471,12 +415,9 @@
     CompressBufferToFile(buffer_data, buffer_size, f);
   else
     f.WriteBytes(buffer_data, buffer_size);
-<<<<<<< HEAD
 
   if (!f.IsGood())
     Core::DisplayMessage("Failed to write state file", 2000);
-=======
->>>>>>> 108af9a2
 
   const std::string last_state_filename = File::GetUserPath(D_STATESAVES_IDX) + "lastState.sav";
   const std::string last_state_dtmname = last_state_filename + ".dtm";
@@ -912,27 +853,23 @@
   ret_data.swap(buffer);
 }
 
-<<<<<<< HEAD
-void LoadAs(Core::System& system, const std::string& filename)
-=======
 // Malleo - We want to emit an API event on savestate load/save.
 // Slot loads/saves first pass through Load()/Save() and then LoadAs()/SaveAs(),
 // whereas file loads/saves ONLY pass through LoadAs()/SaveAs().
 // To catch both scenarios, we want to first pass file loads/saves through a separate function.
-void LoadFile(const std::string& filename)
-{
-  LoadAs(filename);
+void LoadFile(Core::System& system, const std::string& filename)
+{
+  LoadAs(system, filename);
   API::GetEventHub().EmitEvent(API::Events::SaveStateLoad{false, -1});
 }
 
-void SaveFile(const std::string& filename, bool wait)
-{
-  SaveAs(filename, wait);
+void SaveFile(Core::System& system, const std::string& filename, bool wait)
+{
+  SaveAs(system, filename, wait);
   API::GetEventHub().EmitEvent(API::Events::SaveStateSave{false, -1});
 }
 
-void LoadAs(const std::string& filename)
->>>>>>> 108af9a2
+void LoadAs(Core::System& system, const std::string& filename)
 {
   if (!Core::IsRunningOrStarting(system))
     return;
@@ -1022,13 +959,8 @@
 
 void Init(Core::System& system)
 {
-<<<<<<< HEAD
   s_save_thread.Reset("Savestate Worker", [&system](CompressAndDumpState_args args) {
     CompressAndDumpState(system, args);
-=======
-  s_save_thread.Reset("Savestate Worker", [](CompressAndDumpState_args args) {
-    CompressAndDumpState(args);
->>>>>>> 108af9a2
 
     {
       std::lock_guard lk(s_state_writes_in_queue_mutex);
@@ -1062,22 +994,14 @@
 
 void Save(Core::System& system, int slot, bool wait)
 {
-<<<<<<< HEAD
   SaveAs(system, MakeStateFilename(slot), wait);
-=======
-  SaveAs(MakeStateFilename(slot), wait);
   API::GetEventHub().EmitEvent(API::Events::SaveStateSave{true, slot});
->>>>>>> 108af9a2
 }
 
 void Load(Core::System& system, int slot)
 {
-<<<<<<< HEAD
   LoadAs(system, MakeStateFilename(slot));
-=======
-  LoadAs(MakeStateFilename(slot));
   API::GetEventHub().EmitEvent(API::Events::SaveStateLoad{true, slot});
->>>>>>> 108af9a2
 }
 
 void LoadLastSaved(Core::System& system, int i)
@@ -1149,11 +1073,7 @@
 // Load the state that the last save state overwritten on
 void UndoSaveState(Core::System& system)
 {
-<<<<<<< HEAD
   LoadAs(system, File::GetUserPath(D_STATESAVES_IDX) + "lastState.sav");
-=======
-  LoadFile(File::GetUserPath(D_STATESAVES_IDX) + "lastState.sav");
->>>>>>> 108af9a2
 }
 
 }  // namespace State