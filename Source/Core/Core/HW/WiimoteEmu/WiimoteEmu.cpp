--- conflicted
+++ resolved
@@ -207,15 +207,11 @@
   m_imu_cursor_state = {};
 }
 
-<<<<<<< HEAD
 WiimoteCommon::ButtonData Wiimote::GetButtonData() const {
   return m_status.buttons;
 }
 
 Wiimote::Wiimote(const unsigned int index) : m_index(index)
-=======
-Wiimote::Wiimote(const unsigned int index) : m_index(index), m_bt_device_index(index)
->>>>>>> 7e9a63b9
 {
   // Buttons
   groups.emplace_back(m_buttons = new ControllerEmu::Buttons(BUTTONS_GROUP));
@@ -564,12 +560,8 @@
   DataReportBuilder rpt_builder(m_reporting_mode);
 
   if (Movie::IsPlayingInput() &&
-<<<<<<< HEAD
-      Movie::PlayWiimote(m_index, rpt_builder))
-=======
       Movie::PlayWiimote(m_bt_device_index, rpt_builder, m_active_extension,
                          GetExtensionEncryptionKey()))
->>>>>>> 7e9a63b9
   {
     // Update buttons in status struct from movie:
     rpt_builder.GetCoreData(&m_status.buttons);
@@ -636,7 +628,6 @@
         std::fill_n(ext_data, ext_size, u8(0xff));
       }
     }
-<<<<<<< HEAD
 
     Movie::CallWiiInputManip(rpt_builder, m_index, m_active_extension, GetExtensionEncryptionKey());
     API::GetWiiButtonsManip().PerformInputManip(rpt_builder, m_index);
@@ -647,17 +638,6 @@
       API::GetNunchuckButtonsManip().PerformInputManip(rpt_builder, m_index,
                                                        GetExtensionEncryptionKey());
     }
-  }
-
-  if (NetPlay::IsNetPlayRunning())
-  {
-    NetPlay_GetWiimoteData(m_index, rpt_builder.GetDataPtr(), rpt_builder.GetDataSize(),
-                           u8(m_reporting_mode));
-
-    // TODO: clean up how m_status.buttons is updated.
-    rpt_builder.GetCoreData(&m_status.buttons);
-=======
->>>>>>> 7e9a63b9
   }
 
   Movie::CheckWiimoteStatus(m_bt_device_index, rpt_builder, m_active_extension,
