// Copyright 2010 Dolphin Emulator Project
// SPDX-License-Identifier: GPL-2.0-or-later

#include "Core/HW/WiimoteEmu/WiimoteEmu.h"

#include <algorithm>
#include <memory>
#include <optional>
#include <string_view>

#include <fmt/format.h>

#include "Common/Assert.h"
#include "Common/Common.h"
#include "Common/CommonTypes.h"
#include "Common/Config/Config.h"
#include "Common/FileUtil.h"
#include "Common/Logging/Log.h"
#include "Common/MathUtil.h"

#include "Core/API/Controller.h"
#include "Core/Config/MainSettings.h"
#include "Core/Config/SYSCONFSettings.h"
#include "Core/ConfigManager.h"
#include "Core/Core.h"
#include "Core/HW/Wiimote.h"

#include "Core/HW/WiimoteCommon/WiimoteConstants.h"
#include "Core/HW/WiimoteCommon/WiimoteHid.h"
#include "Core/HW/WiimoteEmu/DesiredWiimoteState.h"
#include "Core/HW/WiimoteEmu/Extension/Classic.h"
#include "Core/HW/WiimoteEmu/Extension/DesiredExtensionState.h"
#include "Core/HW/WiimoteEmu/Extension/DrawsomeTablet.h"
#include "Core/HW/WiimoteEmu/Extension/Drums.h"
#include "Core/HW/WiimoteEmu/Extension/Guitar.h"
#include "Core/HW/WiimoteEmu/Extension/Nunchuk.h"
#include "Core/HW/WiimoteEmu/Extension/Shinkansen.h"
#include "Core/HW/WiimoteEmu/Extension/TaTaCon.h"
#include "Core/HW/WiimoteEmu/Extension/Turntable.h"
#include "Core/HW/WiimoteEmu/Extension/UDrawTablet.h"

#include "InputCommon/ControllerEmu/ControlGroup/Attachments.h"
#include "InputCommon/ControllerEmu/ControlGroup/Buttons.h"
#include "InputCommon/ControllerEmu/ControlGroup/ControlGroup.h"
#include "InputCommon/ControllerEmu/ControlGroup/Cursor.h"
#include "InputCommon/ControllerEmu/ControlGroup/Force.h"
#include "InputCommon/ControllerEmu/ControlGroup/IMUAccelerometer.h"
#include "InputCommon/ControllerEmu/ControlGroup/IMUCursor.h"
#include "InputCommon/ControllerEmu/ControlGroup/IMUGyroscope.h"
#include "InputCommon/ControllerEmu/ControlGroup/IRPassthrough.h"
#include "InputCommon/ControllerEmu/ControlGroup/ModifySettingsButton.h"
#include "InputCommon/ControllerEmu/ControlGroup/Tilt.h"

namespace WiimoteEmu
{
using namespace WiimoteCommon;

static const u16 button_bitmasks[] = {
    Wiimote::BUTTON_A,     Wiimote::BUTTON_B,    Wiimote::BUTTON_ONE, Wiimote::BUTTON_TWO,
    Wiimote::BUTTON_MINUS, Wiimote::BUTTON_PLUS, Wiimote::BUTTON_HOME};

static const u16 dpad_bitmasks[] = {Wiimote::PAD_UP, Wiimote::PAD_DOWN, Wiimote::PAD_LEFT,
                                    Wiimote::PAD_RIGHT};

static const u16 dpad_sideways_bitmasks[] = {Wiimote::PAD_RIGHT, Wiimote::PAD_LEFT, Wiimote::PAD_UP,
                                             Wiimote::PAD_DOWN};

void Wiimote::Reset()
{
  const bool want_determinism = Core::WantsDeterminism();

  SetRumble(false);

  // Wiimote starts in non-continuous CORE mode:
  m_reporting_mode = InputReportID::ReportCore;
  m_reporting_continuous = false;

  m_speaker_mute = false;

  // EEPROM

  // TODO: This feels sketchy, this needs to properly handle the case where the load and the write
  // happen under different Wii Roots and/or determinism modes.

  std::string eeprom_file = (File::GetUserPath(D_SESSION_WIIROOT_IDX) + "/" + GetName() + ".bin");
  if (!want_determinism && m_eeprom_dirty)
  {
    // Write out existing EEPROM
    INFO_LOG_FMT(WIIMOTE, "Wrote EEPROM for {}", GetName());
    std::ofstream file;
    File::OpenFStream(file, eeprom_file, std::ios::binary | std::ios::out);
    file.write(reinterpret_cast<char*>(m_eeprom.data.data()), EEPROM_FREE_SIZE);
    file.close();

    m_eeprom_dirty = false;
  }
  m_eeprom = {};

  if (!want_determinism && File::Exists(eeprom_file))
  {
    // Read existing EEPROM
    std::ifstream file;
    File::OpenFStream(file, eeprom_file, std::ios::binary | std::ios::in);
    file.read(reinterpret_cast<char*>(m_eeprom.data.data()), EEPROM_FREE_SIZE);
    file.close();
  }
  else
  {
    // Load some default data.

    // IR calibration:
    std::array<u8, 11> ir_calibration = {
        // Point 1
        IR_LOW_X & 0xFF,
        IR_LOW_Y & 0xFF,
        // Mix
        ((IR_LOW_Y & 0x300) >> 2) | ((IR_LOW_X & 0x300) >> 4) | ((IR_LOW_Y & 0x300) >> 6) |
            ((IR_HIGH_X & 0x300) >> 8),
        // Point 2
        IR_HIGH_X & 0xFF,
        IR_LOW_Y & 0xFF,
        // Point 3
        IR_HIGH_X & 0xFF,
        IR_HIGH_Y & 0xFF,
        // Mix
        ((IR_HIGH_Y & 0x300) >> 2) | ((IR_HIGH_X & 0x300) >> 4) | ((IR_HIGH_Y & 0x300) >> 6) |
            ((IR_LOW_X & 0x300) >> 8),
        // Point 4
        IR_LOW_X & 0xFF,
        IR_HIGH_Y & 0xFF,
        // Checksum
        0x00,
    };
    UpdateCalibrationDataChecksum(ir_calibration, 1);
    m_eeprom.ir_calibration_1 = ir_calibration;
    m_eeprom.ir_calibration_2 = ir_calibration;

    // Accel calibration:
    // Last byte is a checksum.
    std::array<u8, 10> accel_calibration = {
        ACCEL_ZERO_G, ACCEL_ZERO_G, ACCEL_ZERO_G, 0, ACCEL_ONE_G, ACCEL_ONE_G, ACCEL_ONE_G, 0, 0, 0,
    };
    UpdateCalibrationDataChecksum(accel_calibration, 1);
    m_eeprom.accel_calibration_1 = accel_calibration;
    m_eeprom.accel_calibration_2 = accel_calibration;

    // TODO: Is this needed?
    // Data of unknown purpose:
    constexpr std::array<u8, 24> EEPROM_DATA_16D0 = {
        0x00, 0x00, 0x00, 0xFF, 0x11, 0xEE, 0x00, 0x00, 0x33, 0xCC, 0x44, 0xBB,
        0x00, 0x00, 0x66, 0x99, 0x77, 0x88, 0x00, 0x00, 0x2B, 0x01, 0xE8, 0x13};
    m_eeprom.unk_2 = EEPROM_DATA_16D0;

    std::string mii_file = File::GetUserPath(D_SESSION_WIIROOT_IDX) + "/mii.bin";
    if (File::Exists(mii_file))
    {
      // Import from the existing mii.bin file, if present
      std::ifstream file;
      File::OpenFStream(file, mii_file, std::ios::binary | std::ios::in);
      file.read(reinterpret_cast<char*>(m_eeprom.mii_data_1.data()), m_eeprom.mii_data_1.size());
      m_eeprom.mii_data_2 = m_eeprom.mii_data_1;
      file.close();
    }
  }

  m_read_request = {};

  // Initialize i2c bus:
  m_i2c_bus.Reset();
  m_i2c_bus.AddSlave(&m_speaker_logic);
  m_i2c_bus.AddSlave(&m_camera_logic);

  // Reset extension connections to NONE:
  m_is_motion_plus_attached = false;
  m_active_extension = ExtensionNumber::NONE;
  m_extension_port.AttachExtension(GetNoneExtension());
  m_motion_plus.GetExtPort().AttachExtension(GetNoneExtension());

  if (!want_determinism)
  {
    // Switch to desired M+ status and extension (if any).
    // M+ and EXT are reset on attachment.
    HandleExtensionSwap(static_cast<ExtensionNumber>(m_attachments->GetSelectedAttachment()),
                        m_motion_plus_setting.GetValue());
  }

  // Reset sub-devices.
  m_speaker_logic.Reset();
  m_camera_logic.Reset();

  m_status = {};

  // A real wii remote does not normally send a status report on connection.
  // But if an extension is already attached it does send one.
  // Clearing this initially will simulate that on the first update cycle.
  m_status.extension = 0;

  // Dynamics:
  m_swing_state = {};
  m_tilt_state = {};
  m_point_state = {};
  m_shake_state = {};

  m_imu_cursor_state = {};
}

WiimoteCommon::ButtonData Wiimote::GetButtonData() const {
  return m_status.buttons;
}

Wiimote::Wiimote(const unsigned int index) : m_index(index)
{
  using Translatability = ControllerEmu::Translatability;

  // Buttons
  groups.emplace_back(m_buttons = new ControllerEmu::Buttons(BUTTONS_GROUP));
  for (auto& named_button : {A_BUTTON, B_BUTTON, ONE_BUTTON, TWO_BUTTON, MINUS_BUTTON, PLUS_BUTTON})
  {
    m_buttons->AddInput(Translatability::DoNotTranslate, named_button);
  }
  m_buttons->AddInput(Translatability::DoNotTranslate, HOME_BUTTON, "HOME");

  // D-Pad
  groups.emplace_back(m_dpad = new ControllerEmu::Buttons(DPAD_GROUP));
  for (const char* named_direction : named_directions)
  {
    m_dpad->AddInput(Translatability::Translate, named_direction);
  }

  // i18n: "Point" refers to the action of pointing a Wii Remote.
  groups.emplace_back(m_ir = new ControllerEmu::Cursor(IR_GROUP, _trans("Point")));
  groups.emplace_back(m_shake = new ControllerEmu::Shake(_trans("Shake")));
  groups.emplace_back(m_tilt = new ControllerEmu::Tilt(_trans("Tilt")));
  groups.emplace_back(m_swing = new ControllerEmu::Force(_trans("Swing")));

  groups.emplace_back(m_imu_ir = new ControllerEmu::IMUCursor("IMUIR", _trans("Point")));
  const auto fov_default =
      Common::DVec2(CameraLogic::CAMERA_FOV_X, CameraLogic::CAMERA_FOV_Y) / MathUtil::TAU * 360;
  m_imu_ir->AddSetting(&m_fov_x_setting,
                       // i18n: FOV stands for "Field of view".
                       {_trans("Horizontal FOV"),
                        // i18n: The symbol/abbreviation for degrees (unit of angular measure).
                        _trans("°"),
                        // i18n: Refers to emulated wii remote camera properties.
                        _trans("Camera field of view (affects sensitivity of pointing).")},
                       fov_default.x, 0.01, 180);
  m_imu_ir->AddSetting(&m_fov_y_setting,
                       // i18n: FOV stands for "Field of view".
                       {_trans("Vertical FOV"),
                        // i18n: The symbol/abbreviation for degrees (unit of angular measure).
                        _trans("°"),
                        // i18n: Refers to emulated wii remote camera properties.
                        _trans("Camera field of view (affects sensitivity of pointing).")},
                       fov_default.y, 0.01, 180);

  groups.emplace_back(m_ir_passthrough = new ControllerEmu::IRPassthrough(
                          IR_PASSTHROUGH_GROUP, _trans("Point (Passthrough)")));
  groups.emplace_back(m_imu_accelerometer = new ControllerEmu::IMUAccelerometer(
                          ACCELEROMETER_GROUP, _trans("Accelerometer")));
  groups.emplace_back(m_imu_gyroscope =
                          new ControllerEmu::IMUGyroscope(GYROSCOPE_GROUP, _trans("Gyroscope")));

  // Hotkeys
  groups.emplace_back(m_hotkeys = new ControllerEmu::ModifySettingsButton(_trans("Hotkeys")));
  // hotkeys to temporarily modify the Wii Remote orientation (sideways, upright)
  // this setting modifier is toggled
  m_hotkeys->AddInput(_trans("Sideways Toggle"), true);
  m_hotkeys->AddInput(_trans("Upright Toggle"), true);
  // this setting modifier is not toggled
  m_hotkeys->AddInput(_trans("Sideways Hold"), false);
  m_hotkeys->AddInput(_trans("Upright Hold"), false);

  // Extension
  groups.emplace_back(m_attachments = new ControllerEmu::Attachments(_trans("Extension")));
  m_attachments->AddAttachment(std::make_unique<WiimoteEmu::None>());
  m_attachments->AddAttachment(std::make_unique<WiimoteEmu::Nunchuk>());
  m_attachments->AddAttachment(std::make_unique<WiimoteEmu::Classic>());
  m_attachments->AddAttachment(std::make_unique<WiimoteEmu::Guitar>());
  m_attachments->AddAttachment(std::make_unique<WiimoteEmu::Drums>());
  m_attachments->AddAttachment(std::make_unique<WiimoteEmu::Turntable>());
  m_attachments->AddAttachment(std::make_unique<WiimoteEmu::UDrawTablet>());
  m_attachments->AddAttachment(std::make_unique<WiimoteEmu::DrawsomeTablet>());
  m_attachments->AddAttachment(std::make_unique<WiimoteEmu::TaTaCon>());
  m_attachments->AddAttachment(std::make_unique<WiimoteEmu::Shinkansen>());

  m_attachments->AddSetting(&m_motion_plus_setting, {_trans("Attach MotionPlus")}, true);

  // Rumble
  groups.emplace_back(m_rumble = new ControllerEmu::ControlGroup(_trans("Rumble")));
  m_rumble->AddOutput(Translatability::Translate, _trans("Motor"));

  // Options
  groups.emplace_back(m_options = new ControllerEmu::ControlGroup(_trans("Options")));

  m_options->AddSetting(&m_speaker_logic.m_speaker_pan_setting,
                        {_trans("Speaker Pan"),
                         // i18n: The percent symbol.
                         _trans("%")},
                        0, -100, 100);

  m_options->AddSetting(&m_battery_setting,
                        {_trans("Battery"),
                         // i18n: The percent symbol.
                         _trans("%")},
                        95, 0, 100);

  // Note: "Upright" and "Sideways" options can be enabled at the same time which produces an
  // orientation where the wiimote points towards the left with the buttons towards you.
  m_options->AddSetting(&m_upright_setting,
                        {UPRIGHT_OPTION, nullptr, nullptr, _trans("Upright Wii Remote")}, false);

  m_options->AddSetting(&m_sideways_setting,
                        {SIDEWAYS_OPTION, nullptr, nullptr, _trans("Sideways Wii Remote")}, false);

  Reset();

  m_config_changed_callback_id = Config::AddConfigChangedCallback([this] { RefreshConfig(); });
  RefreshConfig();
}

Wiimote::~Wiimote()
{
  Config::RemoveConfigChangedCallback(m_config_changed_callback_id);
}

std::string Wiimote::GetName() const
{
  if (m_index == WIIMOTE_BALANCE_BOARD)
    return "BalanceBoard";
  return fmt::format("Wiimote{}", 1 + m_index);
}

InputConfig* Wiimote::GetConfig() const
{
  return ::Wiimote::GetConfig();
}

ControllerEmu::ControlGroup* Wiimote::GetWiimoteGroup(WiimoteGroup group) const
{
  switch (group)
  {
  case WiimoteGroup::Buttons:
    return m_buttons;
  case WiimoteGroup::DPad:
    return m_dpad;
  case WiimoteGroup::Shake:
    return m_shake;
  case WiimoteGroup::Point:
    return m_ir;
  case WiimoteGroup::Tilt:
    return m_tilt;
  case WiimoteGroup::Swing:
    return m_swing;
  case WiimoteGroup::Rumble:
    return m_rumble;
  case WiimoteGroup::Attachments:
    return m_attachments;
  case WiimoteGroup::Options:
    return m_options;
  case WiimoteGroup::Hotkeys:
    return m_hotkeys;
  case WiimoteGroup::IMUAccelerometer:
    return m_imu_accelerometer;
  case WiimoteGroup::IMUGyroscope:
    return m_imu_gyroscope;
  case WiimoteGroup::IMUPoint:
    return m_imu_ir;
  case WiimoteGroup::IRPassthrough:
    return m_ir_passthrough;
  default:
    ASSERT(false);
    return nullptr;
  }
}

ControllerEmu::ControlGroup* Wiimote::GetNunchukGroup(NunchukGroup group) const
{
  return static_cast<Nunchuk*>(m_attachments->GetAttachmentList()[ExtensionNumber::NUNCHUK].get())
      ->GetGroup(group);
}

ControllerEmu::ControlGroup* Wiimote::GetClassicGroup(ClassicGroup group) const
{
  return static_cast<Classic*>(m_attachments->GetAttachmentList()[ExtensionNumber::CLASSIC].get())
      ->GetGroup(group);
}

ControllerEmu::ControlGroup* Wiimote::GetGuitarGroup(GuitarGroup group) const
{
  return static_cast<Guitar*>(m_attachments->GetAttachmentList()[ExtensionNumber::GUITAR].get())
      ->GetGroup(group);
}

ControllerEmu::ControlGroup* Wiimote::GetDrumsGroup(DrumsGroup group) const
{
  return static_cast<Drums*>(m_attachments->GetAttachmentList()[ExtensionNumber::DRUMS].get())
      ->GetGroup(group);
}

ControllerEmu::ControlGroup* Wiimote::GetTurntableGroup(TurntableGroup group) const
{
  return static_cast<Turntable*>(
             m_attachments->GetAttachmentList()[ExtensionNumber::TURNTABLE].get())
      ->GetGroup(group);
}

ControllerEmu::ControlGroup* Wiimote::GetUDrawTabletGroup(UDrawTabletGroup group) const
{
  return static_cast<UDrawTablet*>(
             m_attachments->GetAttachmentList()[ExtensionNumber::UDRAW_TABLET].get())
      ->GetGroup(group);
}

ControllerEmu::ControlGroup* Wiimote::GetDrawsomeTabletGroup(DrawsomeTabletGroup group) const
{
  return static_cast<DrawsomeTablet*>(
             m_attachments->GetAttachmentList()[ExtensionNumber::DRAWSOME_TABLET].get())
      ->GetGroup(group);
}

ControllerEmu::ControlGroup* Wiimote::GetTaTaConGroup(TaTaConGroup group) const
{
  return static_cast<TaTaCon*>(m_attachments->GetAttachmentList()[ExtensionNumber::TATACON].get())
      ->GetGroup(group);
}

ControllerEmu::ControlGroup* Wiimote::GetShinkansenGroup(ShinkansenGroup group) const
{
  return static_cast<Shinkansen*>(
             m_attachments->GetAttachmentList()[ExtensionNumber::SHINKANSEN].get())
      ->GetGroup(group);
}

bool Wiimote::ProcessExtensionPortEvent()
{
  // WiiBrew: Following a connection or disconnection event on the Extension Port,
  // data reporting is disabled and the Data Reporting Mode must be reset before new data can
  // arrive.
  if (m_extension_port.IsDeviceConnected() == m_status.extension)
    return false;

  // FYI: This happens even during a read request which continues after the status report is sent.
  m_reporting_mode = InputReportID::ReportDisabled;

  DEBUG_LOG_FMT(WIIMOTE, "Sending status report due to extension status change.");

  HandleRequestStatus(OutputReportRequestStatus{});

  return true;
}

void Wiimote::UpdateButtonsStatus(const DesiredWiimoteState& target_state)
{
  m_status.buttons.hex = target_state.buttons.hex & ButtonData::BUTTON_MASK;
}

static std::array<CameraPoint, CameraLogic::NUM_POINTS>
GetPassthroughCameraPoints(ControllerEmu::IRPassthrough* ir_passthrough)
{
  std::array<CameraPoint, CameraLogic::NUM_POINTS> camera_points;
  for (size_t i = 0; i < camera_points.size(); ++i)
  {
    const ControlState size = ir_passthrough->GetObjectSize(i);
    if (size <= 0.0f)
      continue;

    const ControlState x = ir_passthrough->GetObjectPositionX(i);
    const ControlState y = ir_passthrough->GetObjectPositionY(i);

    camera_points[i].position.x =
        std::clamp(std::lround(x * ControlState(CameraLogic::CAMERA_RES_X - 1)), long(0),
                   long(CameraLogic::CAMERA_RES_X - 1));
    camera_points[i].position.y =
        std::clamp(std::lround(y * ControlState(CameraLogic::CAMERA_RES_Y - 1)), long(0),
                   long(CameraLogic::CAMERA_RES_Y - 1));
    camera_points[i].size =
        std::clamp(std::lround(size * ControlState(CameraLogic::MAX_POINT_SIZE)), long(0),
                   long(CameraLogic::MAX_POINT_SIZE));
  }

  return camera_points;
}

void Wiimote::BuildDesiredWiimoteState(DesiredWiimoteState* target_state,
                                       SensorBarState sensor_bar_state)
{
  // Hotkey / settings modifier
  // Data is later accessed in IsSideways and IsUpright
  m_hotkeys->UpdateState();

  // Update our motion simulations.
  StepDynamics();

  // Fetch pressed buttons from user input.
  target_state->buttons.hex = 0;
  m_buttons->GetState(&target_state->buttons.hex, button_bitmasks, m_input_override_function);
  m_dpad->GetState(&target_state->buttons.hex,
                   IsSideways() ? dpad_sideways_bitmasks : dpad_bitmasks,
                   m_input_override_function);

  // Calculate accelerometer state.
  // Calibration values are 8-bit but we want 10-bit precision, so << 2.
  target_state->acceleration =
      ConvertAccelData(GetTotalAcceleration(), ACCEL_ZERO_G << 2, ACCEL_ONE_G << 2);

  // Calculate IR camera state.
  if (m_ir_passthrough->enabled)
  {
    target_state->camera_points = GetPassthroughCameraPoints(m_ir_passthrough);
  }
  else if (sensor_bar_state == SensorBarState::Enabled)
  {
    target_state->camera_points = CameraLogic::GetCameraPoints(
        GetTotalTransformation(),
        Common::Vec2(m_fov_x_setting.GetValue(), m_fov_y_setting.GetValue()) / 360 *
            float(MathUtil::TAU));
  }
  else
  {
    // If the sensor bar is off the camera will see no LEDs and return 0xFFs.
    target_state->camera_points = DesiredWiimoteState::DEFAULT_CAMERA;
  }

  // Calculate MotionPlus state.
  if (m_motion_plus_setting.GetValue())
    target_state->motion_plus = MotionPlus::GetGyroscopeData(GetTotalAngularVelocity());
  else
    target_state->motion_plus = std::nullopt;

  // Build Extension state.
  // This also allows the extension to perform any regular duties it may need.
  // (e.g. Nunchuk motion simulation step)
  static_cast<Extension*>(
      m_attachments->GetAttachmentList()[m_attachments->GetSelectedAttachment()].get())
      ->BuildDesiredExtensionState(&target_state->extension);
}

u8 Wiimote::GetWiimoteDeviceIndex() const
{
  return m_bt_device_index;
}

void Wiimote::SetWiimoteDeviceIndex(u8 index)
{
  m_bt_device_index = index;
}

// This is called every ::Wiimote::UPDATE_FREQ (200hz)
void Wiimote::PrepareInput(WiimoteEmu::DesiredWiimoteState* target_state,
                           SensorBarState sensor_bar_state)
{
  const auto lock = GetStateLock();
  BuildDesiredWiimoteState(target_state, sensor_bar_state);
}

void Wiimote::Update(const WiimoteEmu::DesiredWiimoteState& target_state)
{
  // Update buttons in the status struct which is sent in 99% of input reports.
  UpdateButtonsStatus(target_state);

  // If a new extension is requested in the GUI the change will happen here.
  HandleExtensionSwap(static_cast<ExtensionNumber>(target_state.extension.data.index()),
                      target_state.motion_plus.has_value());

  // Prepare input data of the extension for reading.
  GetActiveExtension()->Update(target_state.extension);

  if (m_is_motion_plus_attached)
  {
    // M+ has some internal state that must processed.
    m_motion_plus.Update(target_state.extension);
  }

  // Returns true if a report was sent.
  if (ProcessExtensionPortEvent())
  {
    // Extension port event occurred.
    // Don't send any other reports.
    return;
  }

  if (ProcessReadDataRequest())
  {
    // Read requests suppress normal input reports
    // Don't send any other reports
    return;
  }

  SendDataReport(target_state);
}

void Wiimote::SendDataReport(const DesiredWiimoteState& target_state)
{
  if (InputReportID::ReportDisabled == m_reporting_mode)
  {
    // The wiimote is in this disabled after an extension change.
    // Input reports are not sent, even on button change.
    return;
  }

  if (InputReportID::ReportCore == m_reporting_mode && !m_reporting_continuous)
  {
    // TODO: we only need to send a report if the data changed when m_reporting_continuous is
    // disabled. It's probably only sensible to check this with REPORT_CORE
  }

  DataReportBuilder rpt_builder(m_reporting_mode);

  // Core buttons:
  if (rpt_builder.HasCore())
  {
    rpt_builder.SetCoreData(m_status.buttons);
  }

  // Acceleration:
  if (rpt_builder.HasAccel())
  {
    rpt_builder.SetAccelData(target_state.acceleration);
  }

  // IR Camera:
  if (rpt_builder.HasIR())
  {
    // Note: Camera logic currently contains no changing state so we can just update it here.
    // If that changes this should be moved to Wiimote::Update();
    m_camera_logic.Update(target_state.camera_points);

    // The real wiimote reads camera data from the i2c bus starting at offset 0x37:
    const u8 camera_data_offset =
        CameraLogic::REPORT_DATA_OFFSET + rpt_builder.GetIRDataFormatOffset();

    u8* ir_data = rpt_builder.GetIRDataPtr();
    const u8 ir_size = rpt_builder.GetIRDataSize();

    if (ir_size != m_i2c_bus.BusRead(CameraLogic::I2C_ADDR, camera_data_offset, ir_size, ir_data))
    {
      // This happens when IR reporting is enabled but the camera hardware is disabled.
      // It commonly occurs when changing IR sensitivity.
      std::fill_n(ir_data, ir_size, u8(0xff));
    }
  }

  // Extension port:
  if (rpt_builder.HasExt())
  {
    // Prepare extension input first as motion-plus may read from it.
    // This currently happens in Wiimote::Update();
    // TODO: Separate extension input data preparation from Update.
    // GetActiveExtension()->PrepareInput();

    if (m_is_motion_plus_attached)
    {
<<<<<<< HEAD
      // Note: Camera logic currently contains no changing state so we can just update it here.
      // If that changes this should be moved to Wiimote::Update();
      m_camera_logic.Update(target_state.camera_points);

      // The real wiimote reads camera data from the i2c bus starting at offset 0x37:
      const u8 camera_data_offset =
        CameraLogic::REPORT_DATA_OFFSET + rpt_builder.GetIRDataFormatOffset();

      u8* ir_data = rpt_builder.GetIRDataPtr();
      const u8 ir_size = rpt_builder.GetIRDataSize();

      if (ir_size != m_i2c_bus.BusRead(CameraLogic::I2C_ADDR, camera_data_offset, ir_size, ir_data))
      {
        // This happens when IR reporting is enabled but the camera hardware is disabled.
        // It commonly occurs when changing IR sensitivity.
        std::fill_n(ir_data, ir_size, u8(0xff));
      }
=======
      // TODO: Make input preparation triggered by bus read.
      m_motion_plus.PrepareInput(target_state.motion_plus.has_value() ?
                                     target_state.motion_plus.value() :
                                     MotionPlus::GetDefaultGyroscopeData());
>>>>>>> 9763c0a1
    }

    u8* ext_data = rpt_builder.GetExtDataPtr();
    const u8 ext_size = rpt_builder.GetExtDataSize();

    if (ext_size != m_i2c_bus.BusRead(ExtensionPort::REPORT_I2C_SLAVE,
                                      ExtensionPort::REPORT_I2C_ADDR, ext_size, ext_data))
    {
<<<<<<< HEAD
      // Prepare extension input first as motion-plus may read from it.
      // This currently happens in Wiimote::Update();
      // TODO: Separate extension input data preparation from Update.
      // GetActiveExtension()->PrepareInput();

      if (m_is_motion_plus_attached)
      {
        // TODO: Make input preparation triggered by bus read.
        m_motion_plus.PrepareInput(target_state.motion_plus.has_value() ?
                                   target_state.motion_plus.value() :
                                   MotionPlus::GetDefaultGyroscopeData());
      }

      u8* ext_data = rpt_builder.GetExtDataPtr();
      const u8 ext_size = rpt_builder.GetExtDataSize();

      if (ext_size != m_i2c_bus.BusRead(ExtensionPort::REPORT_I2C_SLAVE,
                                        ExtensionPort::REPORT_I2C_ADDR, ext_size, ext_data))
      {
        // Real wiimote seems to fill with 0xff on failed bus read
        std::fill_n(ext_data, ext_size, u8(0xff));
      }
=======
      // Real wiimote seems to fill with 0xff on failed bus read
      std::fill_n(ext_data, ext_size, u8(0xff));
>>>>>>> 9763c0a1
    }
  }

  // Send the report:
  InterruptDataInputCallback(rpt_builder.GetDataPtr(), rpt_builder.GetDataSize());

  // The interleaved reporting modes toggle back and forth:
  if (InputReportID::ReportInterleave1 == m_reporting_mode)
    m_reporting_mode = InputReportID::ReportInterleave2;
  else if (InputReportID::ReportInterleave2 == m_reporting_mode)
    m_reporting_mode = InputReportID::ReportInterleave1;
}

ButtonData Wiimote::GetCurrentlyPressedButtons()
{
  const auto lock = GetStateLock();

  ButtonData buttons{};
  m_buttons->GetState(&buttons.hex, button_bitmasks, m_input_override_function);
  m_dpad->GetState(&buttons.hex, IsSideways() ? dpad_sideways_bitmasks : dpad_bitmasks,
                   m_input_override_function);

  return buttons;
}

void Wiimote::LoadDefaults(const ControllerInterface& ciface)
{
  EmulatedController::LoadDefaults(ciface);

#ifdef ANDROID
  // Rumble
  m_rumble->SetControlExpression(0, "`Android/0/Device Sensors:Motor 0`");

  // Motion Source
  m_imu_accelerometer->SetControlExpression(0, "`Android/0/Device Sensors:Accel Up`");
  m_imu_accelerometer->SetControlExpression(1, "`Android/0/Device Sensors:Accel Down`");
  m_imu_accelerometer->SetControlExpression(2, "`Android/0/Device Sensors:Accel Left`");
  m_imu_accelerometer->SetControlExpression(3, "`Android/0/Device Sensors:Accel Right`");
  m_imu_accelerometer->SetControlExpression(4, "`Android/0/Device Sensors:Accel Forward`");
  m_imu_accelerometer->SetControlExpression(5, "`Android/0/Device Sensors:Accel Backward`");
  m_imu_gyroscope->SetControlExpression(0, "`Android/0/Device Sensors:Gyro Pitch Up`");
  m_imu_gyroscope->SetControlExpression(1, "`Android/0/Device Sensors:Gyro Pitch Down`");
  m_imu_gyroscope->SetControlExpression(2, "`Android/0/Device Sensors:Gyro Roll Left`");
  m_imu_gyroscope->SetControlExpression(3, "`Android/0/Device Sensors:Gyro Roll Right`");
  m_imu_gyroscope->SetControlExpression(4, "`Android/0/Device Sensors:Gyro Yaw Left`");
  m_imu_gyroscope->SetControlExpression(5, "`Android/0/Device Sensors:Gyro Yaw Right`");
#else
// Buttons
#if defined HAVE_X11 && HAVE_X11
  // A
  m_buttons->SetControlExpression(0, "`Click 1`");
  // B
  m_buttons->SetControlExpression(1, "`Click 3`");
#elif defined(__APPLE__)
  // A
  m_buttons->SetControlExpression(0, "`Left Click`");
  // B
  m_buttons->SetControlExpression(1, "`Right Click`");
#else
  // A
  m_buttons->SetControlExpression(0, "`Click 0`");
  // B
  m_buttons->SetControlExpression(1, "`Click 1`");
#endif
  // 1 2 - +
  m_buttons->SetControlExpression(2, "`1`");
  m_buttons->SetControlExpression(3, "`2`");
  m_buttons->SetControlExpression(4, "Q");
  m_buttons->SetControlExpression(5, "E");

#ifdef _WIN32
  m_buttons->SetControlExpression(6, "RETURN");  // Home
#else
  // Home
  m_buttons->SetControlExpression(6, "Return");
#endif

  // Shake
  for (int i = 0; i < 3; ++i)
#ifdef __APPLE__
    m_shake->SetControlExpression(i, "`Middle Click`");
#else
    m_shake->SetControlExpression(i, "`Click 2`");
#endif

  // Pointing (IR)
  m_ir->SetControlExpression(0, "`Cursor Y-`");
  m_ir->SetControlExpression(1, "`Cursor Y+`");
  m_ir->SetControlExpression(2, "`Cursor X-`");
  m_ir->SetControlExpression(3, "`Cursor X+`");

// DPad
#ifdef _WIN32
  m_dpad->SetControlExpression(0, "UP");     // Up
  m_dpad->SetControlExpression(1, "DOWN");   // Down
  m_dpad->SetControlExpression(2, "LEFT");   // Left
  m_dpad->SetControlExpression(3, "RIGHT");  // Right
#elif __APPLE__
  m_dpad->SetControlExpression(0, "`Up Arrow`");     // Up
  m_dpad->SetControlExpression(1, "`Down Arrow`");   // Down
  m_dpad->SetControlExpression(2, "`Left Arrow`");   // Left
  m_dpad->SetControlExpression(3, "`Right Arrow`");  // Right
#else
  m_dpad->SetControlExpression(0, "Up");     // Up
  m_dpad->SetControlExpression(1, "Down");   // Down
  m_dpad->SetControlExpression(2, "Left");   // Left
  m_dpad->SetControlExpression(3, "Right");  // Right
#endif

  // Motion Source
  m_imu_accelerometer->SetControlExpression(0, "`Accel Up`");
  m_imu_accelerometer->SetControlExpression(1, "`Accel Down`");
  m_imu_accelerometer->SetControlExpression(2, "`Accel Left`");
  m_imu_accelerometer->SetControlExpression(3, "`Accel Right`");
  m_imu_accelerometer->SetControlExpression(4, "`Accel Forward`");
  m_imu_accelerometer->SetControlExpression(5, "`Accel Backward`");
  m_imu_gyroscope->SetControlExpression(0, "`Gyro Pitch Up`");
  m_imu_gyroscope->SetControlExpression(1, "`Gyro Pitch Down`");
  m_imu_gyroscope->SetControlExpression(2, "`Gyro Roll Left`");
  m_imu_gyroscope->SetControlExpression(3, "`Gyro Roll Right`");
  m_imu_gyroscope->SetControlExpression(4, "`Gyro Yaw Left`");
  m_imu_gyroscope->SetControlExpression(5, "`Gyro Yaw Right`");
  for (int i = 0; i < 4; ++i)
  {
    m_ir_passthrough->SetControlExpression(i * 3 + 0, fmt::format("`IR Object {} X`", i + 1));
    m_ir_passthrough->SetControlExpression(i * 3 + 1, fmt::format("`IR Object {} Y`", i + 1));
    m_ir_passthrough->SetControlExpression(i * 3 + 2, fmt::format("`IR Object {} Size`", i + 1));
  }
#endif

  // Enable Nunchuk:
  constexpr ExtensionNumber DEFAULT_EXT = ExtensionNumber::NUNCHUK;
  m_attachments->SetSelectedAttachment(DEFAULT_EXT);
  m_attachments->GetAttachmentList()[DEFAULT_EXT]->LoadDefaults(ciface);
}

Extension* Wiimote::GetNoneExtension() const
{
  return static_cast<Extension*>(m_attachments->GetAttachmentList()[ExtensionNumber::NONE].get());
}

Extension* Wiimote::GetActiveExtension() const
{
  return static_cast<Extension*>(m_attachments->GetAttachmentList()[m_active_extension].get());
}

bool Wiimote::IsSideways() const
{
  const bool sideways_modifier_toggle = m_hotkeys->GetSettingsModifier()[0];
  const bool sideways_modifier_switch = m_hotkeys->GetSettingsModifier()[2];
  return m_sideways_setting.GetValue() ^ sideways_modifier_toggle ^ sideways_modifier_switch;
}

bool Wiimote::IsUpright() const
{
  const bool upright_modifier_toggle = m_hotkeys->GetSettingsModifier()[1];
  const bool upright_modifier_switch = m_hotkeys->GetSettingsModifier()[3];
  return m_upright_setting.GetValue() ^ upright_modifier_toggle ^ upright_modifier_switch;
}

void Wiimote::SetRumble(bool on)
{
  const auto lock = GetStateLock();
  m_rumble->controls.front()->control_ref->State(on);
}

void Wiimote::RefreshConfig()
{
  m_speaker_logic.SetSpeakerEnabled(Config::Get(Config::MAIN_WIIMOTE_ENABLE_SPEAKER));
}

void Wiimote::StepDynamics()
{
  EmulateSwing(&m_swing_state, m_swing, 1.f / ::Wiimote::UPDATE_FREQ);
  EmulateTilt(&m_tilt_state, m_tilt, 1.f / ::Wiimote::UPDATE_FREQ);
  EmulatePoint(&m_point_state, m_ir, m_input_override_function, 1.f / ::Wiimote::UPDATE_FREQ);
  EmulateShake(&m_shake_state, m_shake, 1.f / ::Wiimote::UPDATE_FREQ);
  EmulateIMUCursor(&m_imu_cursor_state, m_imu_ir, m_imu_accelerometer, m_imu_gyroscope,
                   1.f / ::Wiimote::UPDATE_FREQ);
}

Common::Vec3 Wiimote::GetAcceleration(Common::Vec3 extra_acceleration) const
{
  Common::Vec3 accel = GetOrientation() * GetTransformation().Transform(
                                              m_swing_state.acceleration + extra_acceleration, 0);

  // Our shake effects have never been affected by orientation. Should they be?
  accel += m_shake_state.acceleration;

  return accel;
}

Common::Vec3 Wiimote::GetAngularVelocity(Common::Vec3 extra_angular_velocity) const
{
  return GetOrientation() * (m_tilt_state.angular_velocity + m_swing_state.angular_velocity +
                             m_point_state.angular_velocity + extra_angular_velocity);
}

Common::Matrix44 Wiimote::GetTransformation(const Common::Matrix33& extra_rotation) const
{
  // Includes positional and rotational effects of:
  // Point, Swing, Tilt, Shake

  // TODO: Think about and clean up matrix order + make nunchuk match.
  return Common::Matrix44::Translate(-m_shake_state.position) *
         Common::Matrix44::FromMatrix33(extra_rotation * GetRotationalMatrix(-m_tilt_state.angle) *
                                        GetRotationalMatrix(-m_point_state.angle) *
                                        GetRotationalMatrix(-m_swing_state.angle)) *
         Common::Matrix44::Translate(-m_swing_state.position - m_point_state.position);
}

Common::Quaternion Wiimote::GetOrientation() const
{
  return Common::Quaternion::RotateZ(float(MathUtil::TAU / -4 * IsSideways())) *
         Common::Quaternion::RotateX(float(MathUtil::TAU / 4 * IsUpright()));
}

std::optional<Common::Vec3> Wiimote::OverrideVec3(const ControllerEmu::ControlGroup* control_group,
                                                  std::optional<Common::Vec3> optional_vec) const
{
  bool has_value = optional_vec.has_value();
  Common::Vec3 vec = has_value ? *optional_vec : Common::Vec3{};

  if (m_input_override_function)
  {
    if (const std::optional<ControlState> x_override = m_input_override_function(
            control_group->name, ControllerEmu::ReshapableInput::X_INPUT_OVERRIDE, vec.x))
    {
      has_value = true;
      vec.x = *x_override;
    }

    if (const std::optional<ControlState> y_override = m_input_override_function(
            control_group->name, ControllerEmu::ReshapableInput::Y_INPUT_OVERRIDE, vec.y))
    {
      has_value = true;
      vec.y = *y_override;
    }

    if (const std::optional<ControlState> z_override = m_input_override_function(
            control_group->name, ControllerEmu::ReshapableInput::Z_INPUT_OVERRIDE, vec.z))
    {
      has_value = true;
      vec.z = *z_override;
    }
  }

  return has_value ? std::make_optional(vec) : std::nullopt;
}

Common::Vec3 Wiimote::OverrideVec3(const ControllerEmu::ControlGroup* control_group,
                                   Common::Vec3 vec) const
{
  return OverrideVec3(control_group, vec, m_input_override_function);
}

Common::Vec3
Wiimote::OverrideVec3(const ControllerEmu::ControlGroup* control_group, Common::Vec3 vec,
                      const ControllerEmu::InputOverrideFunction& input_override_function)
{
  if (input_override_function)
  {
    if (const std::optional<ControlState> x_override = input_override_function(
            control_group->name, ControllerEmu::ReshapableInput::X_INPUT_OVERRIDE, vec.x))
    {
      vec.x = *x_override;
    }

    if (const std::optional<ControlState> y_override = input_override_function(
            control_group->name, ControllerEmu::ReshapableInput::Y_INPUT_OVERRIDE, vec.y))
    {
      vec.y = *y_override;
    }

    if (const std::optional<ControlState> z_override = input_override_function(
            control_group->name, ControllerEmu::ReshapableInput::Z_INPUT_OVERRIDE, vec.z))
    {
      vec.z = *z_override;
    }
  }

  return vec;
}

Common::Vec3 Wiimote::GetTotalAcceleration() const
{
  const Common::Vec3 default_accel = Common::Vec3(0, 0, float(GRAVITY_ACCELERATION));
  const Common::Vec3 accel = m_imu_accelerometer->GetState().value_or(default_accel);

  return OverrideVec3(m_imu_accelerometer, GetAcceleration(accel));
}

Common::Vec3 Wiimote::GetTotalAngularVelocity() const
{
  const Common::Vec3 default_ang_vel = {};
  const Common::Vec3 ang_vel = m_imu_gyroscope->GetState().value_or(default_ang_vel);

  return OverrideVec3(m_imu_gyroscope, GetAngularVelocity(ang_vel));
}

Common::Matrix44 Wiimote::GetTotalTransformation() const
{
  return GetTransformation(Common::Matrix33::FromQuaternion(
      m_imu_cursor_state.rotation *
      Common::Quaternion::RotateX(m_imu_cursor_state.recentered_pitch)));
}

}  // namespace WiimoteEmu<|MERGE_RESOLUTION|>--- conflicted
+++ resolved
@@ -591,6 +591,9 @@
 
 void Wiimote::SendDataReport(const DesiredWiimoteState& target_state)
 {
+  auto& movie = Core::System::GetInstance().GetMovie();
+  movie.SetPolledDevice();
+
   if (InputReportID::ReportDisabled == m_reporting_mode)
   {
     // The wiimote is in this disabled after an extension change.
@@ -606,51 +609,29 @@
 
   DataReportBuilder rpt_builder(m_reporting_mode);
 
-  // Core buttons:
-  if (rpt_builder.HasCore())
-  {
-    rpt_builder.SetCoreData(m_status.buttons);
-  }
-
-  // Acceleration:
-  if (rpt_builder.HasAccel())
-  {
-    rpt_builder.SetAccelData(target_state.acceleration);
-  }
-
-  // IR Camera:
-  if (rpt_builder.HasIR())
-  {
-    // Note: Camera logic currently contains no changing state so we can just update it here.
-    // If that changes this should be moved to Wiimote::Update();
-    m_camera_logic.Update(target_state.camera_points);
-
-    // The real wiimote reads camera data from the i2c bus starting at offset 0x37:
-    const u8 camera_data_offset =
-        CameraLogic::REPORT_DATA_OFFSET + rpt_builder.GetIRDataFormatOffset();
-
-    u8* ir_data = rpt_builder.GetIRDataPtr();
-    const u8 ir_size = rpt_builder.GetIRDataSize();
-
-    if (ir_size != m_i2c_bus.BusRead(CameraLogic::I2C_ADDR, camera_data_offset, ir_size, ir_data))
-    {
-      // This happens when IR reporting is enabled but the camera hardware is disabled.
-      // It commonly occurs when changing IR sensitivity.
-      std::fill_n(ir_data, ir_size, u8(0xff));
-    }
-  }
-
-  // Extension port:
-  if (rpt_builder.HasExt())
-  {
-    // Prepare extension input first as motion-plus may read from it.
-    // This currently happens in Wiimote::Update();
-    // TODO: Separate extension input data preparation from Update.
-    // GetActiveExtension()->PrepareInput();
-
-    if (m_is_motion_plus_attached)
-    {
-<<<<<<< HEAD
+  if (movie.IsPlayingInput() && movie.PlayWiimote(m_bt_device_index, rpt_builder,
+                                                  m_active_extension, GetExtensionEncryptionKey()))
+  {
+    // Update buttons in status struct from movie:
+    rpt_builder.GetCoreData(&m_status.buttons);
+  }
+  else
+  {
+    // Core buttons:
+    if (rpt_builder.HasCore())
+    {
+      rpt_builder.SetCoreData(m_status.buttons);
+    }
+
+    // Acceleration:
+    if (rpt_builder.HasAccel())
+    {
+      rpt_builder.SetAccelData(target_state.acceleration);
+    }
+
+    // IR Camera:
+    if (rpt_builder.HasIR())
+    {
       // Note: Camera logic currently contains no changing state so we can just update it here.
       // If that changes this should be moved to Wiimote::Update();
       m_camera_logic.Update(target_state.camera_points);
@@ -668,21 +649,11 @@
         // It commonly occurs when changing IR sensitivity.
         std::fill_n(ir_data, ir_size, u8(0xff));
       }
-=======
-      // TODO: Make input preparation triggered by bus read.
-      m_motion_plus.PrepareInput(target_state.motion_plus.has_value() ?
-                                     target_state.motion_plus.value() :
-                                     MotionPlus::GetDefaultGyroscopeData());
->>>>>>> 9763c0a1
-    }
-
-    u8* ext_data = rpt_builder.GetExtDataPtr();
-    const u8 ext_size = rpt_builder.GetExtDataSize();
-
-    if (ext_size != m_i2c_bus.BusRead(ExtensionPort::REPORT_I2C_SLAVE,
-                                      ExtensionPort::REPORT_I2C_ADDR, ext_size, ext_data))
-    {
-<<<<<<< HEAD
+    }
+
+    // Extension port:
+    if (rpt_builder.HasExt())
+    {
       // Prepare extension input first as motion-plus may read from it.
       // This currently happens in Wiimote::Update();
       // TODO: Separate extension input data preparation from Update.
@@ -705,12 +676,11 @@
         // Real wiimote seems to fill with 0xff on failed bus read
         std::fill_n(ext_data, ext_size, u8(0xff));
       }
-=======
-      // Real wiimote seems to fill with 0xff on failed bus read
-      std::fill_n(ext_data, ext_size, u8(0xff));
->>>>>>> 9763c0a1
-    }
-  }
+    }
+  }
+
+  movie.CheckWiimoteStatus(m_bt_device_index, rpt_builder, m_active_extension,
+                           GetExtensionEncryptionKey());
 
   // Send the report:
   InterruptDataInputCallback(rpt_builder.GetDataPtr(), rpt_builder.GetDataSize());
