--- conflicted
+++ resolved
@@ -97,7 +97,7 @@
   return camera_points;
 }
 
-void CameraLogic::Update(const std::array<CameraPoint, NUM_POINTS>& camera_points, const Common::Matrix44& transform, Common::Vec2 field_of_view)
+void CameraLogic::Update(const std::array<CameraPoint, NUM_POINTS>& camera_points)
 {
   // IR data is read from offset 0x37 on real hardware.
   auto& data = m_reg_data.camera_data;
@@ -110,15 +110,6 @@
   if (m_reg_data.enable_object_tracking != OBJECT_TRACKING_ENABLE)
     return;
 
-<<<<<<< HEAD
-=======
-  // If the sensor bar is off the camera will see no LEDs and return 0xFFs.
-  if (!IOS::g_gpio_out[IOS::GPIO::SENSOR_BAR])
-    return;
-  
-  WriteIRDataForTransform(data.data(), m_reg_data.mode, field_of_view, transform);
-  
->>>>>>> 108af9a2
   switch (m_reg_data.mode)
   {
   case IR_MODE_BASIC:
@@ -188,7 +179,6 @@
   }
 }
 
-
 void CameraLogic::WriteIRDataForTransform(u8* data, u8 mode, Common::Vec2 field_of_view,
                                           const Common::Matrix44& transform)
 {
