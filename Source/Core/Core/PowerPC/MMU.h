// Copyright 2018 Dolphin Emulator Project
// SPDX-License-Identifier: GPL-2.0-or-later

#pragma once

#include <array>
#include <cstddef>
#include <optional>
#include <string>

#include "Common/CommonTypes.h"

namespace Core
{
class CPUThreadGuard;
};

namespace PowerPC
{
// Routines for debugger UI, cheats, etc. to access emulated memory from the
// perspective of the CPU.  Not for use by core emulation routines.
// Use "Host" prefix.

enum class RequestedAddressSpace
{
  Effective,  // whatever the current MMU state is
  Physical,   // as if the MMU was turned off
  Virtual,    // specifically want MMU turned on, fails if off
};

// Reads a value from emulated memory using the currently active MMU settings.
// If the read fails (eg. address does not correspond to a mapped address in the current address
// space), a PanicAlert will be shown to the user and zero (or an empty string for the string case)
// will be returned.
<<<<<<< HEAD
u8 HostRead_U8(u32 address);
u16 HostRead_U16(u32 address);
u32 HostRead_U32(u32 address);
u64 HostRead_U64(u32 address);
s8 HostRead_S8(u32 address);
s16 HostRead_S16(u32 address);
s32 HostRead_S32(u32 address);
s64 HostRead_S64(u32 address);
float HostRead_F32(u32 address);
double HostRead_F64(u32 address);
u32 HostRead_Instruction(u32 address);
std::string HostGetString(u32 address, size_t size = 0);
=======
u8 HostRead_U8(const Core::CPUThreadGuard& guard, u32 address);
u16 HostRead_U16(const Core::CPUThreadGuard& guard, u32 address);
u32 HostRead_U32(const Core::CPUThreadGuard& guard, u32 address);
u64 HostRead_U64(const Core::CPUThreadGuard& guard, u32 address);
float HostRead_F32(const Core::CPUThreadGuard& guard, u32 address);
double HostRead_F64(const Core::CPUThreadGuard& guard, u32 address);
u32 HostRead_Instruction(const Core::CPUThreadGuard& guard, u32 address);
std::string HostGetString(const Core::CPUThreadGuard& guard, u32 address, size_t size = 0);
>>>>>>> 7e9a63b9

template <typename T>
struct ReadResult
{
  // whether the address had to be translated (given address was treated as virtual) or not (given
  // address was treated as physical)
  bool translated;

  // the actual value that was read
  T value;

  ReadResult(bool translated_, T&& value_) : translated(translated_), value(std::forward<T>(value_))
  {
  }
  ReadResult(bool translated_, const T& value_) : translated(translated_), value(value_) {}
};

// Try to read a value from emulated memory at the given address in the given memory space.
// If the read succeeds, the returned value will be present and the ReadResult contains the read
// value and information on whether the given address had to be translated or not. Unlike the
// HostRead functions, this does not raise a user-visible alert on failure.
std::optional<ReadResult<u8>>
HostTryReadU8(const Core::CPUThreadGuard& guard, u32 address,
              RequestedAddressSpace space = RequestedAddressSpace::Effective);
std::optional<ReadResult<u16>>
HostTryReadU16(const Core::CPUThreadGuard& guard, u32 address,
               RequestedAddressSpace space = RequestedAddressSpace::Effective);
std::optional<ReadResult<u32>>
HostTryReadU32(const Core::CPUThreadGuard& guard, u32 address,
               RequestedAddressSpace space = RequestedAddressSpace::Effective);
std::optional<ReadResult<u64>>
HostTryReadU64(const Core::CPUThreadGuard& guard, u32 address,
               RequestedAddressSpace space = RequestedAddressSpace::Effective);
std::optional<ReadResult<float>>
HostTryReadF32(const Core::CPUThreadGuard& guard, u32 address,
               RequestedAddressSpace space = RequestedAddressSpace::Effective);
std::optional<ReadResult<double>>
HostTryReadF64(const Core::CPUThreadGuard& guard, u32 address,
               RequestedAddressSpace space = RequestedAddressSpace::Effective);
std::optional<ReadResult<u32>>
HostTryReadInstruction(const Core::CPUThreadGuard& guard, u32 address,
                       RequestedAddressSpace space = RequestedAddressSpace::Effective);
std::optional<ReadResult<std::string>>
HostTryReadString(const Core::CPUThreadGuard& guard, u32 address, size_t size = 0,
                  RequestedAddressSpace space = RequestedAddressSpace::Effective);

// Writes a value to emulated memory using the currently active MMU settings.
// If the write fails (eg. address does not correspond to a mapped address in the current address
// space), a PanicAlert will be shown to the user.
<<<<<<< HEAD
void HostWrite_U8(u32 var, u32 address);
void HostWrite_U16(u32 var, u32 address);
void HostWrite_U32(u32 var, u32 address);
void HostWrite_U64(u64 var, u32 address);
void HostWrite_S8(s8 var, u32 address);
void HostWrite_S16(s16 var, u32 address);
void HostWrite_S32(s32 var, u32 address);
void HostWrite_S64(s64 var, u32 address);
void HostWrite_F32(float var, u32 address);
void HostWrite_F64(double var, u32 address);
=======
void HostWrite_U8(const Core::CPUThreadGuard& guard, u32 var, u32 address);
void HostWrite_U16(const Core::CPUThreadGuard& guard, u32 var, u32 address);
void HostWrite_U32(const Core::CPUThreadGuard& guard, u32 var, u32 address);
void HostWrite_U64(const Core::CPUThreadGuard& guard, u64 var, u32 address);
void HostWrite_F32(const Core::CPUThreadGuard& guard, float var, u32 address);
void HostWrite_F64(const Core::CPUThreadGuard& guard, double var, u32 address);
>>>>>>> 7e9a63b9

struct WriteResult
{
  // whether the address had to be translated (given address was treated as virtual) or not (given
  // address was treated as physical)
  bool translated;

  explicit WriteResult(bool translated_) : translated(translated_) {}
};

// Try to a write a value to memory at the given address in the given memory space.
// If the write succeeds, the returned TryWriteResult contains information on whether the given
// address had to be translated or not. Unlike the HostWrite functions, this does not raise a
// user-visible alert on failure.
std::optional<WriteResult>
HostTryWriteU8(const Core::CPUThreadGuard& guard, u32 var, const u32 address,
               RequestedAddressSpace space = RequestedAddressSpace::Effective);
std::optional<WriteResult>
HostTryWriteU16(const Core::CPUThreadGuard& guard, u32 var, const u32 address,
                RequestedAddressSpace space = RequestedAddressSpace::Effective);
std::optional<WriteResult>
HostTryWriteU32(const Core::CPUThreadGuard& guard, u32 var, const u32 address,
                RequestedAddressSpace space = RequestedAddressSpace::Effective);
std::optional<WriteResult>
HostTryWriteU64(const Core::CPUThreadGuard& guard, u64 var, const u32 address,
                RequestedAddressSpace space = RequestedAddressSpace::Effective);
std::optional<WriteResult>
HostTryWriteF32(const Core::CPUThreadGuard& guard, float var, const u32 address,
                RequestedAddressSpace space = RequestedAddressSpace::Effective);
std::optional<WriteResult>
HostTryWriteF64(const Core::CPUThreadGuard& guard, double var, const u32 address,
                RequestedAddressSpace space = RequestedAddressSpace::Effective);

// Returns whether a read or write to the given address will resolve to a RAM access in the given
// address space.
bool HostIsRAMAddress(const Core::CPUThreadGuard& guard, u32 address,
                      RequestedAddressSpace space = RequestedAddressSpace::Effective);

// Same as HostIsRAMAddress, but uses IBAT instead of DBAT.
bool HostIsInstructionRAMAddress(const Core::CPUThreadGuard& guard, u32 address,
                                 RequestedAddressSpace space = RequestedAddressSpace::Effective);

// Routines for the CPU core to access memory.

// Used by interpreter to read instructions, uses iCache
u32 Read_Opcode(u32 address);
struct TryReadInstResult
{
  bool valid;
  bool from_bat;
  u32 hex;
  u32 physical_address;
};
TryReadInstResult TryReadInstruction(u32 address);

u8 Read_U8(u32 address);
u16 Read_U16(u32 address);
u32 Read_U32(u32 address);
u64 Read_U64(u32 address);

// Useful helper functions, used by ARM JIT
float Read_F32(u32 address);
double Read_F64(u32 address);

// used by JIT. Return zero-extended 32bit values
u32 Read_U8_ZX(u32 address);
u32 Read_U16_ZX(u32 address);

void Write_U8(u32 var, u32 address);
void Write_U16(u32 var, u32 address);
void Write_U32(u32 var, u32 address);
void Write_U64(u64 var, u32 address);

void Write_U16_Swap(u32 var, u32 address);
void Write_U32_Swap(u32 var, u32 address);
void Write_U64_Swap(u64 var, u32 address);

// Useful helper functions, used by ARM JIT
void Write_F64(double var, u32 address);

void DMA_LCToMemory(u32 mem_address, u32 cache_address, u32 num_blocks);
void DMA_MemoryToLC(u32 cache_address, u32 mem_address, u32 num_blocks);

void ClearDCacheLine(u32 address);  // Zeroes 32 bytes; address should be 32-byte-aligned
void StoreDCacheLine(u32 address);
void InvalidateDCacheLine(u32 address);
void FlushDCacheLine(u32 address);
void TouchDCacheLine(u32 address, bool store);

// TLB functions
void SDRUpdated();
void InvalidateTLBEntry(u32 address);
void DBATUpdated();
void IBATUpdated();

// Result changes based on the BAT registers and MSR.DR.  Returns whether
// it's safe to optimize a read or write to this address to an unguarded
// memory access.  Does not consider page tables.
bool IsOptimizableRAMAddress(u32 address);
u32 IsOptimizableMMIOAccess(u32 address, u32 access_size);
bool IsOptimizableGatherPipeWrite(u32 address);

struct TranslateResult
{
  bool valid = false;
  bool translated = false;
  bool from_bat = false;
  u32 address = 0;

  TranslateResult() = default;
  explicit TranslateResult(u32 address_) : valid(true), address(address_) {}
  TranslateResult(bool from_bat_, u32 address_)
      : valid(true), translated(true), from_bat(from_bat_), address(address_)
  {
  }
};
TranslateResult JitCache_TranslateAddress(u32 address);

constexpr int BAT_INDEX_SHIFT = 17;
constexpr u32 BAT_PAGE_SIZE = 1 << BAT_INDEX_SHIFT;
constexpr u32 BAT_PAGE_COUNT = 1 << (32 - BAT_INDEX_SHIFT);
constexpr u32 BAT_MAPPED_BIT = 0x1;
constexpr u32 BAT_PHYSICAL_BIT = 0x2;
constexpr u32 BAT_WI_BIT = 0x4;
constexpr u32 BAT_RESULT_MASK = UINT32_C(~0x7);
using BatTable = std::array<u32, BAT_PAGE_COUNT>;  // 128 KB
extern BatTable ibat_table;
extern BatTable dbat_table;
inline bool TranslateBatAddess(const BatTable& bat_table, u32* address, bool* wi)
{
  u32 bat_result = bat_table[*address >> BAT_INDEX_SHIFT];
  if ((bat_result & BAT_MAPPED_BIT) == 0)
    return false;
  *address = (bat_result & BAT_RESULT_MASK) | (*address & (BAT_PAGE_SIZE - 1));
  *wi = (bat_result & BAT_WI_BIT) != 0;
  return true;
}

constexpr size_t HW_PAGE_SIZE = 4096;
constexpr size_t HW_PAGE_MASK = HW_PAGE_SIZE - 1;
constexpr u32 HW_PAGE_INDEX_SHIFT = 12;
constexpr u32 HW_PAGE_INDEX_MASK = 0x3f;

std::optional<u32> GetTranslatedAddress(u32 address);
}  // namespace PowerPC<|MERGE_RESOLUTION|>--- conflicted
+++ resolved
@@ -32,29 +32,18 @@
 // If the read fails (eg. address does not correspond to a mapped address in the current address
 // space), a PanicAlert will be shown to the user and zero (or an empty string for the string case)
 // will be returned.
-<<<<<<< HEAD
-u8 HostRead_U8(u32 address);
-u16 HostRead_U16(u32 address);
-u32 HostRead_U32(u32 address);
-u64 HostRead_U64(u32 address);
-s8 HostRead_S8(u32 address);
-s16 HostRead_S16(u32 address);
-s32 HostRead_S32(u32 address);
-s64 HostRead_S64(u32 address);
-float HostRead_F32(u32 address);
-double HostRead_F64(u32 address);
-u32 HostRead_Instruction(u32 address);
-std::string HostGetString(u32 address, size_t size = 0);
-=======
 u8 HostRead_U8(const Core::CPUThreadGuard& guard, u32 address);
 u16 HostRead_U16(const Core::CPUThreadGuard& guard, u32 address);
 u32 HostRead_U32(const Core::CPUThreadGuard& guard, u32 address);
 u64 HostRead_U64(const Core::CPUThreadGuard& guard, u32 address);
+s8 HostRead_S8(const Core::CPUThreadGuard& guard, u32 address);
+s16 HostRead_S16(const Core::CPUThreadGuard& guard, u32 address);
+s32 HostRead_S32(const Core::CPUThreadGuard& guard, u32 address);
+s64 HostRead_S64(const Core::CPUThreadGuard& guard, u32 address);
 float HostRead_F32(const Core::CPUThreadGuard& guard, u32 address);
 double HostRead_F64(const Core::CPUThreadGuard& guard, u32 address);
 u32 HostRead_Instruction(const Core::CPUThreadGuard& guard, u32 address);
 std::string HostGetString(const Core::CPUThreadGuard& guard, u32 address, size_t size = 0);
->>>>>>> 7e9a63b9
 
 template <typename T>
 struct ReadResult
@@ -104,25 +93,16 @@
 // Writes a value to emulated memory using the currently active MMU settings.
 // If the write fails (eg. address does not correspond to a mapped address in the current address
 // space), a PanicAlert will be shown to the user.
-<<<<<<< HEAD
-void HostWrite_U8(u32 var, u32 address);
-void HostWrite_U16(u32 var, u32 address);
-void HostWrite_U32(u32 var, u32 address);
-void HostWrite_U64(u64 var, u32 address);
-void HostWrite_S8(s8 var, u32 address);
-void HostWrite_S16(s16 var, u32 address);
-void HostWrite_S32(s32 var, u32 address);
-void HostWrite_S64(s64 var, u32 address);
-void HostWrite_F32(float var, u32 address);
-void HostWrite_F64(double var, u32 address);
-=======
 void HostWrite_U8(const Core::CPUThreadGuard& guard, u32 var, u32 address);
 void HostWrite_U16(const Core::CPUThreadGuard& guard, u32 var, u32 address);
 void HostWrite_U32(const Core::CPUThreadGuard& guard, u32 var, u32 address);
 void HostWrite_U64(const Core::CPUThreadGuard& guard, u64 var, u32 address);
+void HostWrite_S8(const Core::CPUThreadGuard& guard, s8 var, u32 address);
+void HostWrite_S16(const Core::CPUThreadGuard& guard, s16 var, u32 address);
+void HostWrite_S32(const Core::CPUThreadGuard& guard, s32 var, u32 address);
+void HostWrite_S64(const Core::CPUThreadGuard& guard, s64 var, u32 address);
 void HostWrite_F32(const Core::CPUThreadGuard& guard, float var, u32 address);
 void HostWrite_F64(const Core::CPUThreadGuard& guard, double var, u32 address);
->>>>>>> 7e9a63b9
 
 struct WriteResult
 {
