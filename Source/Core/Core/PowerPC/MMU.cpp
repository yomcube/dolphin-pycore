--- conflicted
+++ resolved
@@ -36,11 +36,6 @@
 #include "Common/CommonTypes.h"
 #include "Common/Logging/Log.h"
 
-<<<<<<< HEAD
-=======
-#include "Core/API/Events.h"
-#include "Core/ConfigManager.h"
->>>>>>> 108af9a2
 #include "Core/Core.h"
 #include "Core/HW/CPU.h"
 #include "Core/HW/GPFifo.h"
@@ -84,29 +79,12 @@
 {
   return Common::swap32(val);
 }
-<<<<<<< HEAD
-=======
-[[maybe_unused]] static s32 bswap(s32 val)
-{
-  return Common::swap32(val);
-}
->>>>>>> 108af9a2
 [[maybe_unused]] static u64 bswap(u64 val)
 {
   return Common::swap64(val);
 }
-<<<<<<< HEAD
 
 static constexpr bool IsOpcodeFlag(XCheckTLBFlag flag)
-=======
-inline s64 bswap(s64 val)
-{
-  return Common::swap64(val);
-}
-// =================
-
-static bool IsOpcodeFlag(XCheckTLBFlag flag)
->>>>>>> 108af9a2
 {
   return flag == XCheckTLBFlag::Opcode || flag == XCheckTLBFlag::OpcodeNoException;
 }
@@ -193,12 +171,8 @@
 
   bool wi = false;
 
-<<<<<<< HEAD
   if (!never_translate &&
       (IsOpcodeFlag(flag) ? m_ppc_state.msr.IR.Value() : m_ppc_state.msr.DR.Value()))
-=======
-  if (!never_translate && m_ppc_state.msr.DR)
->>>>>>> 108af9a2
   {
     auto translated_addr = TranslateAddress<flag>(em_address);
     if (!translated_addr.Success())
@@ -218,14 +192,10 @@
       return EFB_Read(em_address);
     }
     else
-<<<<<<< HEAD
     {
       return static_cast<T>(
           m_memory.GetMMIOMapping()->Read<std::make_unsigned_t<T>>(m_system, em_address));
     }
-=======
-      return static_cast<T>(m_memory.GetMMIOMapping()->Read<std::make_unsigned_t<T>>(em_address));
->>>>>>> 108af9a2
   }
 
   // Locked L1 technically doesn't have a fixed address, but games all use 0xE0000000.
@@ -250,11 +220,7 @@
     }
     else
     {
-<<<<<<< HEAD
       m_ppc_state.dCache.Read(m_memory, em_address, &value, sizeof(T),
-=======
-      m_ppc_state.dCache.Read(em_address, &value, sizeof(T),
->>>>>>> 108af9a2
                               HID0(m_ppc_state).DLOCK || flag != XCheckTLBFlag::Read);
     }
 
@@ -273,11 +239,7 @@
     }
     else
     {
-<<<<<<< HEAD
       m_ppc_state.dCache.Read(m_memory, em_address + 0x10000000, &value, sizeof(T),
-=======
-      m_ppc_state.dCache.Read(em_address + 0x10000000, &value, sizeof(T),
->>>>>>> 108af9a2
                               HID0(m_ppc_state).DLOCK || flag != XCheckTLBFlag::Read);
     }
 
@@ -388,7 +350,6 @@
     switch (size)
     {
     case 1:
-<<<<<<< HEAD
       m_memory.GetMMIOMapping()->Write<u8>(m_system, em_address, static_cast<u8>(data));
       return;
     case 2:
@@ -396,26 +357,13 @@
       return;
     case 4:
       m_memory.GetMMIOMapping()->Write<u32>(m_system, em_address, data);
-=======
-      m_memory.GetMMIOMapping()->Write<u8>(em_address, static_cast<u8>(data));
-      return;
-    case 2:
-      m_memory.GetMMIOMapping()->Write<u16>(em_address, static_cast<u16>(data));
-      return;
-    case 4:
-      m_memory.GetMMIOMapping()->Write<u32>(em_address, data);
->>>>>>> 108af9a2
       return;
     default:
       // Some kind of misaligned write. TODO: Does this match how the actual hardware handles it?
       for (size_t i = size * 8; i > 0; em_address++)
       {
         i -= 8;
-<<<<<<< HEAD
         m_memory.GetMMIOMapping()->Write<u8>(m_system, em_address, static_cast<u8>(data >> i));
-=======
-        m_memory.GetMMIOMapping()->Write<u8>(em_address, static_cast<u8>(data >> i));
->>>>>>> 108af9a2
       }
       return;
     }
@@ -464,11 +412,7 @@
     em_address &= m_memory.GetRamMask();
 
     if (m_ppc_state.m_enable_dcache && !wi)
-<<<<<<< HEAD
       m_ppc_state.dCache.Write(m_memory, em_address, &swapped_data, size, HID0(m_ppc_state).DLOCK);
-=======
-      m_ppc_state.dCache.Write(em_address, &swapped_data, size, HID0(m_ppc_state).DLOCK);
->>>>>>> 108af9a2
 
     if (!m_ppc_state.m_enable_dcache || wi || flag != XCheckTLBFlag::Write)
       std::memcpy(&m_memory.GetRAM()[em_address], &swapped_data, size);
@@ -483,11 +427,7 @@
 
     if (m_ppc_state.m_enable_dcache && !wi)
     {
-<<<<<<< HEAD
       m_ppc_state.dCache.Write(m_memory, em_address + 0x10000000, &swapped_data, size,
-=======
-      m_ppc_state.dCache.Write(em_address + 0x10000000, &swapped_data, size,
->>>>>>> 108af9a2
                                HID0(m_ppc_state).DLOCK);
     }
 
@@ -557,11 +497,7 @@
   }
   else
   {
-<<<<<<< HEAD
     hex = m_ppc_state.iCache.ReadInstruction(m_memory, m_ppc_state, address);
-=======
-    hex = m_ppc_state.iCache.ReadInstruction(address);
->>>>>>> 108af9a2
   }
   return TryReadInstResult{true, from_bat, hex, address};
 }
@@ -585,11 +521,7 @@
   case RequestedAddressSpace::Effective:
   {
     const u32 value = mmu.ReadFromHardware<XCheckTLBFlag::OpcodeNoException, u32>(address);
-<<<<<<< HEAD
     return ReadResult<u32>(!!mmu.m_ppc_state.msr.IR, value);
-=======
-    return ReadResult<u32>(!!mmu.m_ppc_state.msr.DR, value);
->>>>>>> 108af9a2
   }
   case RequestedAddressSpace::Physical:
   {
@@ -598,11 +530,7 @@
   }
   case RequestedAddressSpace::Virtual:
   {
-<<<<<<< HEAD
     if (!mmu.m_ppc_state.msr.IR)
-=======
-    if (!mmu.m_ppc_state.msr.DR)
->>>>>>> 108af9a2
       return std::nullopt;
     const u32 value = mmu.ReadFromHardware<XCheckTLBFlag::OpcodeNoException, u32>(address);
     return ReadResult<u32>(true, value);
@@ -630,12 +558,7 @@
 
   mc->num_hits++;
 
-<<<<<<< HEAD
   const bool pause = mc->Action(m_system, var, address, write, size, m_ppc_state.pc);
-=======
-  const bool pause = mc->Action(m_system, &m_power_pc.GetDebugInterface(), var, address, write,
-                                size, m_ppc_state.pc);
->>>>>>> 108af9a2
   if (!pause)
     return;
 
@@ -652,7 +575,6 @@
   // It doesn't matter if ReadFromHardware triggers its own DSI because
   // we'll take it after resuming.
   m_ppc_state.Exceptions |= EXCEPTION_DSI | EXCEPTION_FAKE_MEMCHECK_HIT;
-<<<<<<< HEAD
 }
 
 u8 MMU::Read_U8(const u32 address)
@@ -683,40 +605,6 @@
   return var;
 }
 
-=======
-
-  API::GetEventHub().EmitEvent(API::Events::MemoryBreakpoint{write, address, var});
-}
-
-u8 MMU::Read_U8(const u32 address)
-{
-  u8 var = ReadFromHardware<XCheckTLBFlag::Read, u8>(address);
-  Memcheck(address, var, false, 1);
-  return var;
-}
-
-u16 MMU::Read_U16(const u32 address)
-{
-  u16 var = ReadFromHardware<XCheckTLBFlag::Read, u16>(address);
-  Memcheck(address, var, false, 2);
-  return var;
-}
-
-u32 MMU::Read_U32(const u32 address)
-{
-  u32 var = ReadFromHardware<XCheckTLBFlag::Read, u32>(address);
-  Memcheck(address, var, false, 4);
-  return var;
-}
-
-u64 MMU::Read_U64(const u32 address)
-{
-  u64 var = ReadFromHardware<XCheckTLBFlag::Read, u64>(address);
-  Memcheck(address, var, false, 8);
-  return var;
-}
-
->>>>>>> 108af9a2
 template <typename T>
 std::optional<ReadResult<T>> MMU::HostTryReadUX(const Core::CPUThreadGuard& guard,
                                                 const u32 address, RequestedAddressSpace space)
@@ -802,10 +690,6 @@
 {
   Memcheck(address, var, true, 2);
   WriteToHardware<XCheckTLBFlag::Write>(address, var, 2);
-<<<<<<< HEAD
-}
-void MMU::Write_U16_Swap(const u32 var, const u32 address)
-=======
 }
 void MMU::Write_U16_Swap(const u32 var, const u32 address)
 {
@@ -829,19 +713,10 @@
   WriteToHardware<XCheckTLBFlag::Write>(address + sizeof(u32), static_cast<u32>(var), 4);
 }
 void MMU::Write_U64_Swap(const u64 var, const u32 address)
->>>>>>> 108af9a2
 {
   Write_U64(Common::swap64(var), address);
 }
 
-<<<<<<< HEAD
-void MMU::Write_U32(const u32 var, const u32 address)
-{
-  Memcheck(address, var, true, 4);
-  WriteToHardware<XCheckTLBFlag::Write>(address, var, 4);
-}
-void MMU::Write_U32_Swap(const u32 var, const u32 address)
-=======
 u8 MMU::HostRead_U8(const Core::CPUThreadGuard& guard, const u32 address)
 {
   auto& mmu = guard.GetSystem().GetMMU();
@@ -849,21 +724,11 @@
 }
 
 u16 MMU::HostRead_U16(const Core::CPUThreadGuard& guard, const u32 address)
->>>>>>> 108af9a2
 {
   auto& mmu = guard.GetSystem().GetMMU();
   return mmu.ReadFromHardware<XCheckTLBFlag::NoException, u16>(address);
 }
 
-<<<<<<< HEAD
-void MMU::Write_U64(const u64 var, const u32 address)
-{
-  Memcheck(address, var, true, 8);
-  WriteToHardware<XCheckTLBFlag::Write>(address, static_cast<u32>(var >> 32), 4);
-  WriteToHardware<XCheckTLBFlag::Write>(address + sizeof(u32), static_cast<u32>(var), 4);
-}
-void MMU::Write_U64_Swap(const u64 var, const u32 address)
-=======
 u32 MMU::HostRead_U32(const Core::CPUThreadGuard& guard, const u32 address)
 {
   auto& mmu = guard.GetSystem().GetMMU();
@@ -871,49 +736,43 @@
 }
 
 u64 MMU::HostRead_U64(const Core::CPUThreadGuard& guard, const u32 address)
->>>>>>> 108af9a2
 {
   auto& mmu = guard.GetSystem().GetMMU();
   return mmu.ReadFromHardware<XCheckTLBFlag::NoException, u64>(address);
 }
 
-<<<<<<< HEAD
-u8 MMU::HostRead_U8(const Core::CPUThreadGuard& guard, const u32 address)
-{
-  auto& mmu = guard.GetSystem().GetMMU();
-  return mmu.ReadFromHardware<XCheckTLBFlag::NoException, u8>(address);
-}
-
-u16 MMU::HostRead_U16(const Core::CPUThreadGuard& guard, const u32 address)
-{
-  auto& mmu = guard.GetSystem().GetMMU();
-  return mmu.ReadFromHardware<XCheckTLBFlag::NoException, u16>(address);
-}
-
-u32 MMU::HostRead_U32(const Core::CPUThreadGuard& guard, const u32 address)
-{
-  auto& mmu = guard.GetSystem().GetMMU();
-  return mmu.ReadFromHardware<XCheckTLBFlag::NoException, u32>(address);
-}
-
-u64 MMU::HostRead_U64(const Core::CPUThreadGuard& guard, const u32 address)
-{
-  auto& mmu = guard.GetSystem().GetMMU();
-  return mmu.ReadFromHardware<XCheckTLBFlag::NoException, u64>(address);
+s8 MMU::HostRead_S8(const Core::CPUThreadGuard& guard, const u32 address)
+{
+  return static_cast<s8>(HostRead_U8(guard, address));
+}
+
+s16 MMU::HostRead_S16(const Core::CPUThreadGuard& guard, const u32 address)
+{
+  return static_cast<s16>(HostRead_U16(guard, address));
+}
+
+s32 MMU::HostRead_S32(const Core::CPUThreadGuard& guard, const u32 address)
+{
+  return static_cast<s32>(HostRead_U32(guard, address));
+}
+
+s64 MMU::HostRead_S64(const Core::CPUThreadGuard& guard, const u32 address)
+{
+  return static_cast<s64>(HostRead_U64(guard, address));
 }
 
 float MMU::HostRead_F32(const Core::CPUThreadGuard& guard, const u32 address)
-=======
-float MMU::HostRead_F32(const Core::CPUThreadGuard& guard, const u32 address)
 {
   const u32 integral = HostRead_U32(guard, address);
-  return Common::BitCast<float>(integral);
+
+  return std::bit_cast<float>(integral);
 }
 
 double MMU::HostRead_F64(const Core::CPUThreadGuard& guard, const u32 address)
 {
   const u64 integral = HostRead_U64(guard, address);
-  return Common::BitCast<double>(integral);
+
+  return std::bit_cast<double>(integral);
 }
 
 template <class T>
@@ -959,18 +818,11 @@
 }
 
 void MMU::HostWrite_U32(const Core::CPUThreadGuard& guard, const u32 var, const u32 address)
->>>>>>> 108af9a2
 {
   auto& mmu = guard.GetSystem().GetMMU();
   mmu.WriteToHardware<XCheckTLBFlag::NoException>(address, var, 4);
 }
 
-<<<<<<< HEAD
-  return std::bit_cast<float>(integral);
-}
-
-double MMU::HostRead_F64(const Core::CPUThreadGuard& guard, const u32 address)
-=======
 void MMU::HostWrite_U64(const Core::CPUThreadGuard& guard, const u64 var, const u32 address)
 {
   auto& mmu = guard.GetSystem().GetMMU();
@@ -979,39 +831,10 @@
 }
 
 void MMU::HostWrite_S8(const Core::CPUThreadGuard& guard, const u32 var, const u32 address)
->>>>>>> 108af9a2
 {
   HostWrite_U8(guard, static_cast<s32>(var), address);
 }
 
-<<<<<<< HEAD
-  return std::bit_cast<double>(integral);
-}
-
-void MMU::HostWrite_U8(const Core::CPUThreadGuard& guard, const u32 var, const u32 address)
-{
-  auto& mmu = guard.GetSystem().GetMMU();
-  mmu.WriteToHardware<XCheckTLBFlag::NoException>(address, var, 1);
-}
-
-void MMU::HostWrite_U16(const Core::CPUThreadGuard& guard, const u32 var, const u32 address)
-{
-  auto& mmu = guard.GetSystem().GetMMU();
-  mmu.WriteToHardware<XCheckTLBFlag::NoException>(address, var, 2);
-}
-
-void MMU::HostWrite_U32(const Core::CPUThreadGuard& guard, const u32 var, const u32 address)
-{
-  auto& mmu = guard.GetSystem().GetMMU();
-  mmu.WriteToHardware<XCheckTLBFlag::NoException>(address, var, 4);
-}
-
-void MMU::HostWrite_U64(const Core::CPUThreadGuard& guard, const u64 var, const u32 address)
-{
-  auto& mmu = guard.GetSystem().GetMMU();
-  mmu.WriteToHardware<XCheckTLBFlag::NoException>(address, static_cast<u32>(var >> 32), 4);
-  mmu.WriteToHardware<XCheckTLBFlag::NoException>(address + sizeof(u32), static_cast<u32>(var), 4);
-=======
 void MMU::HostWrite_S16(const Core::CPUThreadGuard& guard, const u32 var, const u32 address)
 {
   HostWrite_U16(guard, static_cast<s32>(var), address);
@@ -1058,27 +881,6 @@
       bytes_written += sizeof(u8);
     }
   }
-}
-
-s8 MMU::HostRead_S8(const Core::CPUThreadGuard& guard, const u32 address)
-{
-  return static_cast<s8>(HostRead_U8(guard, address));
-}
-
-s16 MMU::HostRead_S16(const Core::CPUThreadGuard& guard, const u32 address)
-{
-  return static_cast<s16>(HostRead_U16(guard, address));
-}
-
-s32 MMU::HostRead_S32(const Core::CPUThreadGuard& guard, const u32 address)
-{
-  return static_cast<s32>(HostRead_U32(guard, address));
-}
-
-s64 MMU::HostRead_S64(const Core::CPUThreadGuard& guard, const u32 address)
-{
-  return static_cast<s64>(HostRead_U64(guard, address));
->>>>>>> 108af9a2
 }
 
 void MMU::HostWrite_F32(const Core::CPUThreadGuard& guard, const float var, const u32 address)
@@ -1219,35 +1021,23 @@
   return ReadResult<std::string>(c->translated, std::move(s));
 }
 
-<<<<<<< HEAD
 bool MMU::IsOptimizableRAMAddress(const u32 address, const u32 access_size) const
-=======
-bool MMU::IsOptimizableRAMAddress(const u32 address) const
->>>>>>> 108af9a2
 {
   if (m_power_pc.GetMemChecks().HasAny())
     return false;
 
   if (!m_ppc_state.msr.DR)
-<<<<<<< HEAD
     return false;
 
   if (m_ppc_state.m_enable_dcache)
-=======
->>>>>>> 108af9a2
     return false;
 
   // We store whether an access can be optimized to an unchecked access
   // in dbat_table.
-<<<<<<< HEAD
   const u32 last_byte_address = address + (access_size >> 3) - 1;
   const u32 bat_result_1 = m_dbat_table[address >> BAT_INDEX_SHIFT];
   const u32 bat_result_2 = m_dbat_table[last_byte_address >> BAT_INDEX_SHIFT];
   return (bat_result_1 & bat_result_2 & BAT_PHYSICAL_BIT) != 0;
-=======
-  u32 bat_result = m_dbat_table[address >> BAT_INDEX_SHIFT];
-  return (bat_result & BAT_PHYSICAL_BIT) != 0;
->>>>>>> 108af9a2
 }
 
 template <XCheckTLBFlag flag>
@@ -1351,35 +1141,17 @@
     for (u32 i = 0; i < 32 * num_blocks; i += 4)
     {
       const u32 data = Common::swap32(m_memory.GetL1Cache() + ((cache_address + i) & 0x3FFFF));
-<<<<<<< HEAD
       m_memory.GetMMIOMapping()->Write(m_system, mem_address + i, data);
-=======
-      m_memory.GetMMIOMapping()->Write(mem_address + i, data);
->>>>>>> 108af9a2
     }
     return;
   }
 
   const u8* src = m_memory.GetL1Cache() + (cache_address & 0x3FFFF);
-<<<<<<< HEAD
   m_memory.CopyToEmu(mem_address, src, 32 * num_blocks);
-=======
-  u8* dst = m_memory.GetPointer(mem_address);
-  if (dst == nullptr)
-    return;
-
-  memcpy(dst, src, 32 * num_blocks);
->>>>>>> 108af9a2
 }
 
 void MMU::DMA_MemoryToLC(const u32 cache_address, const u32 mem_address, const u32 num_blocks)
 {
-<<<<<<< HEAD
-=======
-  const u8* src = m_memory.GetPointer(mem_address);
-  u8* dst = m_memory.GetL1Cache() + (cache_address & 0x3FFFF);
-
->>>>>>> 108af9a2
   // No known game uses this; here for completeness.
   // TODO: Refactor.
   if ((mem_address & 0x0F000000) == 0x08000000)
@@ -1398,12 +1170,8 @@
   {
     for (u32 i = 0; i < 32 * num_blocks; i += 4)
     {
-<<<<<<< HEAD
       const u32 data =
           Common::swap32(m_memory.GetMMIOMapping()->Read<u32>(m_system, mem_address + i));
-=======
-      const u32 data = Common::swap32(m_memory.GetMMIOMapping()->Read<u32>(mem_address + i));
->>>>>>> 108af9a2
       std::memcpy(m_memory.GetL1Cache() + ((cache_address + i) & 0x3FFFF), &data, sizeof(u32));
     }
     return;
@@ -1423,19 +1191,6 @@
   return true;
 }
 
-<<<<<<< HEAD
-=======
-static bool TranslateBatAddress(const BatTable& bat_table, u32* address, bool* wi)
-{
-  u32 bat_result = bat_table[*address >> BAT_INDEX_SHIFT];
-  if ((bat_result & BAT_MAPPED_BIT) == 0)
-    return false;
-  *address = (bat_result & BAT_RESULT_MASK) | (*address & (BAT_PAGE_SIZE - 1));
-  *wi = (bat_result & BAT_WI_BIT) != 0;
-  return true;
-}
-
->>>>>>> 108af9a2
 void MMU::ClearDCacheLine(u32 address)
 {
   DEBUG_ASSERT((address & 0x1F) == 0);
@@ -1485,11 +1240,7 @@
   }
 
   if (m_ppc_state.m_enable_dcache)
-<<<<<<< HEAD
     m_ppc_state.dCache.Store(m_memory, address);
-=======
-    m_ppc_state.dCache.Store(address);
->>>>>>> 108af9a2
 }
 
 void MMU::InvalidateDCacheLine(u32 address)
@@ -1511,11 +1262,7 @@
   }
 
   if (m_ppc_state.m_enable_dcache)
-<<<<<<< HEAD
     m_ppc_state.dCache.Invalidate(m_memory, address);
-=======
-    m_ppc_state.dCache.Invalidate(address);
->>>>>>> 108af9a2
 }
 
 void MMU::FlushDCacheLine(u32 address)
@@ -1539,11 +1286,7 @@
   }
 
   if (m_ppc_state.m_enable_dcache)
-<<<<<<< HEAD
     m_ppc_state.dCache.Flush(m_memory, address);
-=======
-    m_ppc_state.dCache.Flush(address);
->>>>>>> 108af9a2
 }
 
 void MMU::TouchDCacheLine(u32 address, bool store)
@@ -1567,11 +1310,7 @@
   }
 
   if (m_ppc_state.m_enable_dcache)
-<<<<<<< HEAD
     m_ppc_state.dCache.Touch(m_memory, address, store);
-=======
-    m_ppc_state.dCache.Touch(address, store);
->>>>>>> 108af9a2
 }
 
 u32 MMU::IsOptimizableMMIOAccess(u32 address, u32 access_size) const
@@ -1580,12 +1319,9 @@
     return 0;
 
   if (!m_ppc_state.msr.DR)
-<<<<<<< HEAD
     return 0;
 
   if (m_ppc_state.m_enable_dcache)
-=======
->>>>>>> 108af9a2
     return 0;
 
   // Translate address
@@ -1654,11 +1390,7 @@
   constexpr u32 dsisr_page = 1U << 30;
   constexpr u32 dsisr_store = 1U << 25;
 
-<<<<<<< HEAD
   if (write)
-=======
-  if (effective_address != 0)
->>>>>>> 108af9a2
     m_ppc_state.spr[SPR_DSISR] = dsisr_page | dsisr_store;
   else
     m_ppc_state.spr[SPR_DSISR] = dsisr_page;
@@ -1705,20 +1437,12 @@
 };
 
 static TLBLookupResult LookupTLBPageAddress(PowerPC::PowerPCState& ppc_state,
-<<<<<<< HEAD
                                             const XCheckTLBFlag flag, const u32 vpa, const u32 vsid,
                                             u32* paddr, bool* wi)
 {
   const u32 tag = vpa >> HW_PAGE_INDEX_SHIFT;
   const size_t tlb_index = IsOpcodeFlag(flag) ? PowerPC::INST_TLB_INDEX : PowerPC::DATA_TLB_INDEX;
   TLBEntry& tlbe = ppc_state.tlb[tlb_index][tag & HW_PAGE_INDEX_MASK];
-=======
-                                            const XCheckTLBFlag flag, const u32 vpa, u32* paddr,
-                                            bool* wi)
-{
-  const u32 tag = vpa >> HW_PAGE_INDEX_SHIFT;
-  TLBEntry& tlbe = ppc_state.tlb[IsOpcodeFlag(flag)][tag & HW_PAGE_INDEX_MASK];
->>>>>>> 108af9a2
 
   if (tlbe.tag[0] == tag && tlbe.vsid[0] == vsid)
   {
@@ -1770,22 +1494,14 @@
 }
 
 static void UpdateTLBEntry(PowerPC::PowerPCState& ppc_state, const XCheckTLBFlag flag, UPTE_Hi pte2,
-<<<<<<< HEAD
                            const u32 address, const u32 vsid)
-=======
-                           const u32 address)
->>>>>>> 108af9a2
 {
   if (IsNoExceptionFlag(flag))
     return;
 
   const u32 tag = address >> HW_PAGE_INDEX_SHIFT;
-<<<<<<< HEAD
   const size_t tlb_index = IsOpcodeFlag(flag) ? PowerPC::INST_TLB_INDEX : PowerPC::DATA_TLB_INDEX;
   TLBEntry& tlbe = ppc_state.tlb[tlb_index][tag & HW_PAGE_INDEX_MASK];
-=======
-  TLBEntry& tlbe = ppc_state.tlb[IsOpcodeFlag(flag)][tag & HW_PAGE_INDEX_MASK];
->>>>>>> 108af9a2
   const u32 index = tlbe.recent == 0 && tlbe.tag[0] != TLBEntry::INVALID_TAG;
   tlbe.recent = index;
   tlbe.paddr[index] = pte2.RPN << HW_PAGE_INDEX_SHIFT;
@@ -1798,13 +1514,8 @@
 {
   const u32 entry_index = (address >> HW_PAGE_INDEX_SHIFT) & HW_PAGE_INDEX_MASK;
 
-<<<<<<< HEAD
   m_ppc_state.tlb[PowerPC::DATA_TLB_INDEX][entry_index].Invalidate();
   m_ppc_state.tlb[PowerPC::INST_TLB_INDEX][entry_index].Invalidate();
-=======
-  m_ppc_state.tlb[0][entry_index].Invalidate();
-  m_ppc_state.tlb[1][entry_index].Invalidate();
->>>>>>> 108af9a2
 }
 
 // Page Address Translation
@@ -1819,22 +1530,13 @@
   // benefit much from optimization.
   u32 translated_address = 0;
   const TLBLookupResult res =
-<<<<<<< HEAD
       LookupTLBPageAddress(m_ppc_state, flag, address.Hex, VSID, &translated_address, wi);
-=======
-      LookupTLBPageAddress(m_ppc_state, flag, address.Hex, &translated_address, wi);
->>>>>>> 108af9a2
   if (res == TLBLookupResult::Found)
   {
     return TranslateAddressResult{TranslateAddressResultEnum::PAGE_TABLE_TRANSLATED,
                                   translated_address};
   }
 
-<<<<<<< HEAD
-=======
-  const auto sr = UReg_SR{m_ppc_state.sr[address.SR]};
-
->>>>>>> 108af9a2
   if (sr.T != 0)
     return TranslateAddressResult{TranslateAddressResultEnum::DIRECT_STORE_SEGMENT, 0};
 
@@ -1871,7 +1573,6 @@
 
     for (int i = 0; i < 8; i++, pteg_addr += 8)
     {
-<<<<<<< HEAD
       constexpr XCheckTLBFlag pte_read_flag =
           IsNoExceptionFlag(flag) ? XCheckTLBFlag::NoException : XCheckTLBFlag::Read;
       const u32 pteg = ReadFromHardware<pte_read_flag, u32, true>(pteg_addr);
@@ -1879,13 +1580,6 @@
       if (pte1.Hex == pteg)
       {
         UPTE_Hi pte2(ReadFromHardware<pte_read_flag, u32, true>(pteg_addr + 4));
-=======
-      const u32 pteg = ReadFromHardware<flag, u32, true>(pteg_addr);
-
-      if (pte1.Hex == pteg)
-      {
-        UPTE_Hi pte2(ReadFromHardware<flag, u32, true>(pteg_addr + 4));
->>>>>>> 108af9a2
 
         // set the access bits
         switch (flag)
@@ -1912,11 +1606,7 @@
 
         // We already updated the TLB entry if this was caused by a C bit.
         if (res != TLBLookupResult::UpdateC)
-<<<<<<< HEAD
           UpdateTLBEntry(m_ppc_state, flag, pte2, address.Hex, VSID);
-=======
-          UpdateTLBEntry(m_ppc_state, flag, pte2, address.Hex);
->>>>>>> 108af9a2
 
         *wi = (pte2.WIMG & 0b1100) != 0;
 
@@ -2009,12 +1699,8 @@
           }
         }
 
-<<<<<<< HEAD
         // Fast accesses don't support memchecks, so force slow accesses by removing fastmem
         // mappings for all overlapping virtual pages.
-=======
-        // Fastmem doesn't support memchecks, so disable it for all overlapping virtual pages.
->>>>>>> 108af9a2
         if (m_power_pc.GetMemChecks().OverlapsMemcheck(virtual_address, BAT_PAGE_SIZE))
           valid_bit &= ~BAT_PHYSICAL_BIT;
 
@@ -2046,11 +1732,7 @@
 {
   m_dbat_table = {};
   UpdateBATs(m_dbat_table, SPR_DBAT0U);
-<<<<<<< HEAD
   bool extended_bats = m_system.IsWii() && HID4(m_ppc_state).SBE;
-=======
-  bool extended_bats = SConfig::GetInstance().bWii && HID4(m_ppc_state).SBE;
->>>>>>> 108af9a2
   if (extended_bats)
     UpdateBATs(m_dbat_table, SPR_DBAT4U);
   if (m_memory.GetFakeVMEM())
@@ -2072,11 +1754,7 @@
 {
   m_ibat_table = {};
   UpdateBATs(m_ibat_table, SPR_IBAT0U);
-<<<<<<< HEAD
   bool extended_bats = m_system.IsWii() && HID4(m_ppc_state).SBE;
-=======
-  bool extended_bats = SConfig::GetInstance().bWii && HID4(m_ppc_state).SBE;
->>>>>>> 108af9a2
   if (extended_bats)
     UpdateBATs(m_ibat_table, SPR_IBAT4U);
   if (m_memory.GetFakeVMEM())
@@ -2113,7 +1791,6 @@
   return std::optional<u32>(result.address);
 }
 
-<<<<<<< HEAD
 void ClearDCacheLineFromJit(MMU& mmu, u32 address)
 {
   mmu.ClearDCacheLine(address);
@@ -2159,103 +1836,7 @@
   mmu.Write_U32_Swap(var, address);
 }
 void WriteU64SwapFromJit(MMU& mmu, u64 var, u32 address)
-=======
-void ClearDCacheLineFromJit64(MMU& mmu, u32 address)
-{
-  mmu.ClearDCacheLine(address);
-}
-u32 ReadU8ZXFromJit64(MMU& mmu, u32 address)
-{
-  return mmu.Read_U8(address);
-}
-u32 ReadU16ZXFromJit64(MMU& mmu, u32 address)
-{
-  return mmu.Read_U16(address);
-}
-u32 ReadU32FromJit64(MMU& mmu, u32 address)
-{
-  return mmu.Read_U32(address);
-}
-u64 ReadU64FromJit64(MMU& mmu, u32 address)
-{
-  return mmu.Read_U64(address);
-}
-void WriteU8FromJit64(MMU& mmu, u32 var, u32 address)
-{
-  mmu.Write_U8(var, address);
-}
-void WriteU16FromJit64(MMU& mmu, u32 var, u32 address)
-{
-  mmu.Write_U16(var, address);
-}
-void WriteU32FromJit64(MMU& mmu, u32 var, u32 address)
-{
-  mmu.Write_U32(var, address);
-}
-void WriteU64FromJit64(MMU& mmu, u64 var, u32 address)
-{
-  mmu.Write_U64(var, address);
-}
-void WriteU16SwapFromJit64(MMU& mmu, u32 var, u32 address)
-{
-  mmu.Write_U16_Swap(var, address);
-}
-void WriteU32SwapFromJit64(MMU& mmu, u32 var, u32 address)
-{
-  mmu.Write_U32_Swap(var, address);
-}
-void WriteU64SwapFromJit64(MMU& mmu, u64 var, u32 address)
 {
   mmu.Write_U64_Swap(var, address);
 }
-
-void ClearDCacheLineFromJitArm64(u32 address, MMU& mmu)
-{
-  mmu.ClearDCacheLine(address);
-}
-u8 ReadU8FromJitArm64(u32 address, MMU& mmu)
-{
-  return mmu.Read_U8(address);
-}
-u16 ReadU16FromJitArm64(u32 address, MMU& mmu)
-{
-  return mmu.Read_U16(address);
-}
-u32 ReadU32FromJitArm64(u32 address, MMU& mmu)
-{
-  return mmu.Read_U32(address);
-}
-u64 ReadU64FromJitArm64(u32 address, MMU& mmu)
-{
-  return mmu.Read_U64(address);
-}
-void WriteU8FromJitArm64(u32 var, u32 address, MMU& mmu)
-{
-  mmu.Write_U8(var, address);
-}
-void WriteU16FromJitArm64(u32 var, u32 address, MMU& mmu)
-{
-  mmu.Write_U16(var, address);
-}
-void WriteU32FromJitArm64(u32 var, u32 address, MMU& mmu)
-{
-  mmu.Write_U32(var, address);
-}
-void WriteU64FromJitArm64(u64 var, u32 address, MMU& mmu)
-{
-  mmu.Write_U64(var, address);
-}
-void WriteU16SwapFromJitArm64(u32 var, u32 address, MMU& mmu)
-{
-  mmu.Write_U16_Swap(var, address);
-}
-void WriteU32SwapFromJitArm64(u32 var, u32 address, MMU& mmu)
-{
-  mmu.Write_U32_Swap(var, address);
-}
-void WriteU64SwapFromJitArm64(u64 var, u32 address, MMU& mmu)
->>>>>>> 108af9a2
-{
-  mmu.Write_U64_Swap(var, address);
-}
 }  // namespace PowerPC