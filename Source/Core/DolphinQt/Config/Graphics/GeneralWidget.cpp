--- conflicted
+++ resolved
@@ -113,24 +113,16 @@
   auto* m_options_box = new QGroupBox(tr("Other"));
   auto* m_options_layout = new QGridLayout();
 
-<<<<<<< HEAD
-  m_show_ping = new ConfigBool(tr("Show NetPlay Ping"), Config::GFX_SHOW_NETPLAY_PING);
-  m_autoadjust_window_size =
-      new ConfigBool(tr("Auto-Adjust Window Size"), Config::MAIN_RENDER_WINDOW_AUTOSIZE);
-  m_lock_window_to_right =
-      new ConfigBool(tr("Lock Window to Right"), Config::MAIN_RENDER_WINDOW_LOCK_RIGHT);
-  m_show_messages = new ConfigBool(tr("Show NetPlay Messages"), Config::GFX_SHOW_NETPLAY_MESSAGES);
-  m_render_main_window = new ConfigBool(tr("Render to Main Window"), Config::MAIN_RENDER_TO_MAIN);
-=======
   m_show_ping =
       new ConfigBool(tr("Show NetPlay Ping"), Config::GFX_SHOW_NETPLAY_PING, m_game_layer);
   m_autoadjust_window_size = new ConfigBool(tr("Auto-Adjust Window Size"),
                                             Config::MAIN_RENDER_WINDOW_AUTOSIZE, m_game_layer);
+  m_lock_window_to_right =
+      new ConfigBool(tr("Lock Window to Right"), Config::MAIN_RENDER_WINDOW_LOCK_RIGHT, m_game_layer);
   m_show_messages =
       new ConfigBool(tr("Show NetPlay Messages"), Config::GFX_SHOW_NETPLAY_MESSAGES, m_game_layer);
   m_render_main_window =
       new ConfigBool(tr("Render to Main Window"), Config::MAIN_RENDER_TO_MAIN, m_game_layer);
->>>>>>> 9763c0a1
 
   m_options_box->setLayout(m_options_layout);
 
