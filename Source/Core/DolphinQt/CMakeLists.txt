if(POLICY CMP0084)
  # Disable trying to search for Qt3/4 if what we actually want is not found
  cmake_policy(SET CMP0084 NEW)
endif()

if (MSVC)
  if(_M_ARM_64)
    list(APPEND CMAKE_PREFIX_PATH "${CMAKE_SOURCE_DIR}/Externals/Qt/Qt6.3.0/ARM64")
  else()
    list(APPEND CMAKE_PREFIX_PATH "${CMAKE_SOURCE_DIR}/Externals/Qt/Qt6.3.0/x64")
  endif()
endif()

set(CMAKE_AUTOMOC ON)

# For some reason the method in Qt6 documentation is not working (at least on ubuntu jammy)
# When Qt5 and Qt6 are given in same NAMES entry, only Qt5 is ever found.
find_package(QT NAMES Qt6 COMPONENTS Core Gui Widgets)
if(NOT QT_DIR)
  find_package(QT NAMES Qt5 COMPONENTS Core Gui Widgets)
endif()
find_package(Qt${QT_VERSION_MAJOR} REQUIRED COMPONENTS Core Gui Widgets)
message(STATUS "Found Qt version ${QT_VERSION}")

set_property(TARGET Qt${QT_VERSION_MAJOR}::Core PROPERTY INTERFACE_COMPILE_FEATURES "")

add_executable(dolphin-emu
  AboutDialog.cpp
  AboutDialog.h
  CheatSearchFactoryWidget.cpp
  CheatSearchFactoryWidget.h
  CheatSearchWidget.cpp
  CheatSearchWidget.h
  CheatsManager.cpp
  CheatsManager.h
  Config/ARCodeWidget.cpp
  Config/ARCodeWidget.h
  Config/CheatCodeEditor.cpp
  Config/CheatCodeEditor.h
  Config/CheatWarningWidget.cpp
  Config/CheatWarningWidget.h
  Config/CommonControllersWidget.cpp
  Config/CommonControllersWidget.h
  Config/ControllerInterface/ControllerInterfaceWindow.cpp
  Config/ControllerInterface/ControllerInterfaceWindow.h
  Config/ControllerInterface/DualShockUDPClientAddServerDialog.cpp
  Config/ControllerInterface/DualShockUDPClientAddServerDialog.h
  Config/ControllerInterface/DualShockUDPClientWidget.cpp
  Config/ControllerInterface/DualShockUDPClientWidget.h
  Config/ControllerInterface/ServerStringValidator.cpp
  Config/ControllerInterface/ServerStringValidator.h
  Config/ControllersWindow.cpp
  Config/ControllersWindow.h
  Config/FilesystemWidget.cpp
  Config/FilesystemWidget.h
  Config/FreeLookWidget.cpp
  Config/FreeLookWidget.h
  Config/FreeLookWindow.cpp
  Config/FreeLookWindow.h
  Config/GameConfigEdit.cpp
  Config/GameConfigEdit.h
  Config/GameConfigHighlighter.cpp
  Config/GameConfigHighlighter.h
  Config/GameConfigWidget.cpp
  Config/GameConfigWidget.h
  Config/GamecubeControllersWidget.cpp
  Config/GamecubeControllersWidget.h
  Config/GeckoCodeWidget.cpp
  Config/GeckoCodeWidget.h
  Config/Graphics/AdvancedWidget.cpp
  Config/Graphics/AdvancedWidget.h
  Config/Graphics/BalloonTip.cpp
  Config/Graphics/BalloonTip.h
  Config/Graphics/EnhancementsWidget.cpp
  Config/Graphics/EnhancementsWidget.h
  Config/Graphics/GeneralWidget.cpp
  Config/Graphics/GeneralWidget.h
  Config/Graphics/GraphicsBool.cpp
  Config/Graphics/GraphicsBool.h
  Config/Graphics/GraphicsChoice.cpp
  Config/Graphics/GraphicsChoice.h
  Config/Graphics/GraphicsInteger.cpp
  Config/Graphics/GraphicsInteger.h
  Config/Graphics/GraphicsRadio.cpp
  Config/Graphics/GraphicsRadio.h
  Config/Graphics/GraphicsSlider.cpp
  Config/Graphics/GraphicsSlider.h
  Config/Graphics/GraphicsWidget.h
  Config/Graphics/GraphicsWindow.cpp
  Config/Graphics/GraphicsWindow.h
  Config/Graphics/HacksWidget.cpp
  Config/Graphics/HacksWidget.h
  Config/Graphics/PostProcessingConfigWindow.cpp
  Config/Graphics/PostProcessingConfigWindow.h
  Config/GraphicsModListWidget.cpp
  Config/GraphicsModListWidget.h
  Config/GraphicsModWarningWidget.cpp
  Config/GraphicsModWarningWidget.h
  Config/InfoWidget.cpp
  Config/InfoWidget.h
  Config/LogConfigWidget.cpp
  Config/LogConfigWidget.h
  Config/LogWidget.cpp
  Config/LogWidget.h
  Config/Mapping/FreeLookGeneral.cpp
  Config/Mapping/FreeLookGeneral.h
  Config/Mapping/FreeLookRotation.cpp
  Config/Mapping/FreeLookRotation.h
  Config/Mapping/GBAPadEmu.cpp
  Config/Mapping/GBAPadEmu.h
  Config/Mapping/GCKeyboardEmu.cpp
  Config/Mapping/GCKeyboardEmu.h
  Config/Mapping/GCMicrophone.cpp
  Config/Mapping/GCMicrophone.h
  Config/Mapping/GCPadEmu.cpp
  Config/Mapping/GCPadEmu.h
  Config/Mapping/GCPadWiiUConfigDialog.cpp
  Config/Mapping/GCPadWiiUConfigDialog.h
  Config/Mapping/Hotkey3D.cpp
  Config/Mapping/Hotkey3D.h
  Config/Mapping/HotkeyControllerProfile.cpp
  Config/Mapping/HotkeyControllerProfile.h
  Config/Mapping/HotkeyDebugging.cpp
  Config/Mapping/HotkeyDebugging.h
  Config/Mapping/HotkeyGBA.cpp
  Config/Mapping/HotkeyGBA.h
  Config/Mapping/HotkeyGeneral.cpp
  Config/Mapping/HotkeyGeneral.h
  Config/Mapping/HotkeyGraphics.cpp
  Config/Mapping/HotkeyGraphics.h
  Config/Mapping/HotkeyStates.cpp
  Config/Mapping/HotkeyStates.h
  Config/Mapping/HotkeyStatesOther.cpp
  Config/Mapping/HotkeyStatesOther.h
  Config/Mapping/HotkeyTAS.cpp
  Config/Mapping/HotkeyTAS.h
  Config/Mapping/HotkeyWii.cpp
  Config/Mapping/HotkeyWii.h
  Config/Mapping/IOWindow.cpp
  Config/Mapping/MappingButton.cpp
  Config/Mapping/MappingButton.h
  Config/Mapping/MappingCommon.cpp
  Config/Mapping/MappingCommon.h
  Config/Mapping/MappingIndicator.cpp
  Config/Mapping/MappingIndicator.h
  Config/Mapping/MappingNumeric.cpp
  Config/Mapping/MappingNumeric.h
  Config/Mapping/MappingWidget.cpp
  Config/Mapping/MappingWidget.h
  Config/Mapping/MappingWindow.cpp
  Config/Mapping/MappingWindow.h
  Config/Mapping/WiimoteEmuExtension.cpp
  Config/Mapping/WiimoteEmuExtension.h
  Config/Mapping/WiimoteEmuExtensionMotionInput.cpp
  Config/Mapping/WiimoteEmuExtensionMotionInput.h
  Config/Mapping/WiimoteEmuExtensionMotionSimulation.cpp
  Config/Mapping/WiimoteEmuExtensionMotionSimulation.h
  Config/Mapping/WiimoteEmuGeneral.cpp
  Config/Mapping/WiimoteEmuGeneral.h
  Config/Mapping/WiimoteEmuMotionControl.cpp
  Config/Mapping/WiimoteEmuMotionControl.h
  Config/Mapping/WiimoteEmuMotionControlIMU.cpp
  Config/Mapping/WiimoteEmuMotionControlIMU.h
  Config/NewPatchDialog.cpp
  Config/NewPatchDialog.h
  Config/PatchesWidget.cpp
  Config/PatchesWidget.h
  Config/PropertiesDialog.cpp
  Config/PropertiesDialog.h
  Config/SettingsWindow.cpp
  Config/SettingsWindow.h
  Config/ToolTipControls/ToolTipCheckBox.cpp
  Config/ToolTipControls/ToolTipCheckBox.h
  Config/ToolTipControls/ToolTipComboBox.cpp
  Config/ToolTipControls/ToolTipComboBox.h
  Config/ToolTipControls/ToolTipRadioButton.cpp
  Config/ToolTipControls/ToolTipRadioButton.h
  Config/ToolTipControls/ToolTipSlider.cpp
  Config/ToolTipControls/ToolTipSlider.h
  Config/ToolTipControls/ToolTipSpinBox.cpp
  Config/ToolTipControls/ToolTipSpinBox.h
  Config/ToolTipControls/ToolTipWidget.h
  Config/VerifyWidget.cpp
  Config/VerifyWidget.h
  Config/WiimoteControllersWidget.cpp
  Config/WiimoteControllersWidget.h
  ConvertDialog.cpp
  ConvertDialog.h
  Debugger/BreakpointDialog.cpp
  Debugger/BreakpointDialog.h
  Debugger/BreakpointWidget.cpp
  Debugger/BreakpointWidget.h
  Debugger/CodeDiffDialog.cpp
  Debugger/CodeDiffDialog.h
  Debugger/CodeViewWidget.cpp
  Debugger/CodeViewWidget.h
  Debugger/CodeWidget.cpp
  Debugger/CodeWidget.h
  Debugger/JITWidget.cpp
  Debugger/JITWidget.h
  Debugger/MemoryViewWidget.cpp
  Debugger/MemoryViewWidget.h
  Debugger/MemoryWidget.cpp
  Debugger/MemoryWidget.h
  Debugger/NetworkWidget.cpp
  Debugger/NetworkWidget.h
  Debugger/PatchInstructionDialog.cpp
  Debugger/PatchInstructionDialog.h
  Debugger/RegisterColumn.cpp
  Debugger/RegisterColumn.h
  Debugger/RegisterWidget.cpp
  Debugger/RegisterWidget.h
  Debugger/ThreadWidget.cpp
  Debugger/ThreadWidget.h
  Debugger/WatchWidget.cpp
  Debugger/WatchWidget.h
  DiscordHandler.cpp
  DiscordHandler.h
  DiscordJoinRequestDialog.cpp
  DiscordJoinRequestDialog.h
  FIFO/FIFOAnalyzer.cpp
  FIFO/FIFOAnalyzer.h
  FIFO/FIFOPlayerWindow.cpp
  FIFO/FIFOPlayerWindow.h
  GameList/GameList.cpp
  GameList/GameList.h
  GameList/GameListModel.cpp
  GameList/GameListModel.h
  GameList/GameTracker.cpp
  GameList/GameTracker.h
  GameList/GridProxyModel.cpp
  GameList/GridProxyModel.h
  GameList/ListProxyModel.cpp
  GameList/ListProxyModel.h
  GCMemcardCreateNewDialog.cpp
  GCMemcardCreateNewDialog.h
  GCMemcardManager.cpp
  GCMemcardManager.h
  Host.cpp
  Host.h
  HotkeyScheduler.cpp
  HotkeyScheduler.h
  Main.cpp
  MainWindow.cpp
  MainWindow.h
  MenuBar.cpp
  MenuBar.h
  NetPlay/ChunkedProgressDialog.cpp
  NetPlay/ChunkedProgressDialog.h
  NetPlay/GameDigestDialog.cpp
  NetPlay/GameDigestDialog.h
  NetPlay/GameListDialog.cpp
  NetPlay/GameListDialog.h
  NetPlay/NetPlayBrowser.cpp
  NetPlay/NetPlayBrowser.h
  NetPlay/NetPlayDialog.cpp
  NetPlay/NetPlayDialog.h
  NetPlay/NetPlaySetupDialog.cpp
  NetPlay/NetPlaySetupDialog.h
  NetPlay/PadMappingDialog.cpp
  NetPlay/PadMappingDialog.h
  NANDRepairDialog.cpp
  NANDRepairDialog.h
  NKitWarningDialog.cpp
  NKitWarningDialog.h
  QtUtils/AspectRatioWidget.cpp
  QtUtils/AspectRatioWidget.h
  QtUtils/BlockUserInputFilter.cpp
  QtUtils/BlockUserInputFilter.h
  QtUtils/DolphinFileDialog.cpp
  QtUtils/DolphinFileDialog.h
  QtUtils/DoubleClickEventFilter.cpp
  QtUtils/DoubleClickEventFilter.h
  QtUtils/ElidedButton.cpp
  QtUtils/ElidedButton.h
  QtUtils/FileOpenEventFilter.cpp
  QtUtils/FileOpenEventFilter.h
  QtUtils/FlowLayout.cpp
  QtUtils/FlowLayout.h
  QtUtils/ImageConverter.cpp
  QtUtils/ImageConverter.h
  QtUtils/ModalMessageBox.cpp
  QtUtils/ModalMessageBox.h
  QtUtils/NonDefaultQPushButton.cpp
  QtUtils/NonDefaultQPushButton.h
  QtUtils/ParallelProgressDialog.h
  QtUtils/PartiallyClosableTabWidget.cpp
  QtUtils/PartiallyClosableTabWidget.h
  QtUtils/SignalBlocking.h
  QtUtils/UTF8CodePointCountValidator.cpp
  QtUtils/UTF8CodePointCountValidator.h
  QtUtils/WindowActivationEventFilter.cpp
  QtUtils/WindowActivationEventFilter.h
  QtUtils/WinIconHelper.cpp
  QtUtils/WinIconHelper.h
  QtUtils/WrapInScrollArea.cpp
  QtUtils/WrapInScrollArea.h
  RenderWidget.cpp
  RenderWidget.h
  ResourcePackManager.cpp
  ResourcePackManager.h
  Resources.cpp
  Resources.h
  RiivolutionBootWidget.cpp
  RiivolutionBootWidget.h
  SearchBar.cpp
  SearchBar.h
  Settings.cpp
  Settings.h
  Settings/AdvancedPane.cpp
  Settings/AdvancedPane.h
  Settings/AudioPane.cpp
  Settings/AudioPane.h
  Settings/BroadbandAdapterSettingsDialog.cpp
  Settings/BroadbandAdapterSettingsDialog.h
  Settings/GameCubePane.cpp
  Settings/GameCubePane.h
  Settings/GeneralPane.cpp
  Settings/GeneralPane.h
  Settings/InterfacePane.cpp
  Settings/InterfacePane.h
  Settings/PathPane.cpp
  Settings/PathPane.h
  Settings/USBDeviceAddToWhitelistDialog.cpp
  Settings/USBDeviceAddToWhitelistDialog.h
  Settings/WiiPane.cpp
  Settings/WiiPane.h
  SkylanderPortal/SkylanderPortalWindow.cpp
  SkylanderPortal/SkylanderPortalWindow.h
  TAS/GCTASInputWindow.cpp
  TAS/GCTASInputWindow.h
  TAS/GBATASInputWindow.cpp
  TAS/GBATASInputWindow.h
  TAS/IRWidget.cpp
  TAS/IRWidget.h
  TAS/StickWidget.cpp
  TAS/StickWidget.h
  TAS/TASCheckBox.cpp
  TAS/TASCheckBox.h
  TAS/TASControlState.cpp
  TAS/TASControlState.h
  TAS/TASInputWindow.cpp
  TAS/TASInputWindow.h
  TAS/TASSlider.cpp
  TAS/TASSlider.h
  TAS/TASSpinBox.cpp
  TAS/TASSpinBox.h
  TAS/WiiTASInputWindow.cpp
  TAS/WiiTASInputWindow.h
  ToolBar.cpp
  ToolBar.h
  Translation.cpp
  Translation.h
  Updater.cpp
  Updater.h
<<<<<<< HEAD
  Scripting/ScriptingWidget.cpp
  Scripting/ScriptingWidget.h
  Scripting/ScriptsListModel.cpp
  Scripting/ScriptsListModel.h
=======
  WiiUpdate.cpp
  WiiUpdate.h
>>>>>>> 7e9a63b9
)

if (NOT WIN32)
  target_sources(dolphin-emu PRIVATE
    QtUtils/SignalDaemon.cpp
    QtUtils/SignalDaemon.h
  )
endif()

target_compile_definitions(dolphin-emu
PRIVATE
  -DQT_USE_QSTRINGBUILDER
  -DQT_NO_CAST_FROM_ASCII
  -DQT_NO_CAST_TO_ASCII
)

target_include_directories(dolphin-emu
PRIVATE
  ${CMAKE_CURRENT_BINARY_DIR}
  ${Qt${QT_VERSION_MAJOR}Gui_PRIVATE_INCLUDE_DIRS}
)

target_link_libraries(dolphin-emu
PRIVATE
  core
  Qt${QT_VERSION_MAJOR}::Widgets
  uicommon
  imgui
  implot
)

if (WIN32)
  target_link_libraries(dolphin-emu
  PRIVATE
    gdi32.lib
    shell32.lib
  )
endif()

if (MSVC)
  set(qtGui "")
  set(qtGuiPriv "")
  set(qtWidgetsPriv "")
  list(TRANSFORM Qt6Gui_INCLUDE_DIRS PREPEND "/external:I" OUTPUT_VARIABLE qtGui)
  list(TRANSFORM Qt6Gui_PRIVATE_INCLUDE_DIRS PREPEND "/external:I" OUTPUT_VARIABLE qtGuiPriv)
  list(TRANSFORM Qt6Widgets_PRIVATE_INCLUDE_DIRS PREPEND "/external:I" OUTPUT_VARIABLE qtWidgetsPriv)
  target_compile_options(dolphin-emu PRIVATE "${qtGui}")
  target_compile_options(dolphin-emu PRIVATE "${qtGuiPriv}")
  target_compile_options(dolphin-emu PRIVATE "${qtWidgets}")

  # Qt 6.3.0 headers use std::aligned_storage instead of alignas
  target_compile_definitions(dolphin-emu PRIVATE _SILENCE_CXX23_ALIGNED_STORAGE_DEPRECATION_WARNING)

  if ("${QT_VERSION_MAJOR}" GREATER_EQUAL 6)
    # Qt6 requires RTTI
    remove_cxx_flag_from_target(dolphin-emu "/GR-")
    target_compile_options(dolphin-emu PRIVATE "/GR")
  else()
    # Add precompiled header
    target_link_libraries(audiocommon PRIVATE use_pch)
  endif()
endif()

if(WIN32)
  target_sources(dolphin-emu PRIVATE DolphinQt.manifest DolphinQt.rc)

  set_target_properties(dolphin-emu PROPERTIES
    DEBUG_POSTFIX    D
    OUTPUT_NAME      Dolphin
    WIN32_EXECUTABLE TRUE
  )

  # Copy Sys dir
  add_custom_command(TARGET dolphin-emu POST_BUILD
    COMMAND ${CMAKE_COMMAND} -E copy_directory "${CMAKE_SOURCE_DIR}/Data/Sys" "${CMAKE_RUNTIME_OUTPUT_DIRECTORY}/Sys"
  )

  # Copy COPYING
  add_custom_command(TARGET dolphin-emu POST_BUILD
    COMMAND ${CMAKE_COMMAND} -E copy_if_different "${CMAKE_SOURCE_DIR}/COPYING" "${CMAKE_RUNTIME_OUTPUT_DIRECTORY}/COPYING"
  )

  # Copy Licenses dir
  add_custom_command(TARGET dolphin-emu POST_BUILD
    COMMAND ${CMAKE_COMMAND} -E copy_directory "${CMAKE_SOURCE_DIR}/LICENSES" "${CMAKE_RUNTIME_OUTPUT_DIRECTORY}/Licenses"
  )

  # Copy qt.conf
  add_custom_command(TARGET dolphin-emu POST_BUILD
    COMMAND ${CMAKE_COMMAND} -E copy_if_different "${CMAKE_CURRENT_SOURCE_DIR}/qt.conf.win" "${CMAKE_RUNTIME_OUTPUT_DIRECTORY}/qt.conf"
  )

  # Delegate to Qt's official deployment binary on Windows to copy over the necessary Qt-specific libraries, etc.
  get_target_property(MOC_EXECUTABLE_LOCATION Qt${QT_VERSION_MAJOR}::moc IMPORTED_LOCATION)
  get_filename_component(QT_BINARY_DIRECTORY "${MOC_EXECUTABLE_LOCATION}" DIRECTORY)
  find_program(WINDEPLOYQT_EXE windeployqt HINTS "${QT_BINARY_DIRECTORY}")

  if ("${QT_VERSION_MAJOR}" LESS 6)
    set(NO_ANGLE_PARAM "--no-angle")
  else()
    # parameter no longer exists in Qt6
    set(NO_ANGLE_PARAM "")
  endif()

  # Note: We set the PATH for the duration of this command so that the
  #       deployment application is able to locate the Qt libraries to copy.
  #       if the necessary paths aren't already set beforehand.
  #
  #       For example, consider a hypothetical emulation project named Orca.
  #       Orca supplies its own version of Qt instead of having developers actually
  #       install the officially supported Qt libraries -- a method that would make
  #       wrangling around with Qt through CMake much nicer and lessen the external
  #       library maintenance burden of the project, but alas.
  #
  #       In this case, as Qt is not installed through the official binary, this also
  #       means proper path variables will not be set up, thus the need to ensure they're
  #       always set up.
  #
  add_custom_command(TARGET dolphin-emu POST_BUILD
    COMMAND "${CMAKE_COMMAND}" -E env PATH="${QT_BINARY_DIRECTORY}"
            "${WINDEPLOYQT_EXE}" --libdir="${CMAKE_RUNTIME_OUTPUT_DIRECTORY}"
                                 --plugindir="${CMAKE_RUNTIME_OUTPUT_DIRECTORY}/QtPlugins"
                                 $<IF:$<CONFIG:Debug>,--debug,--release>
                                 --no-translations
                                 --no-compiler-runtime
                                 --no-system-d3d-compiler
                                 "${NO_ANGLE_PARAM}"
                                 --no-opengl-sw
                                 "$<TARGET_FILE:dolphin-emu>"
  )
endif()

# Handle localization
find_package(Gettext)

if(WIN32 AND NOT Gettext_FOUND)
  message(STATUS "Using Gettext from Externals")
  set(GETTEXT_MSGFMT_EXECUTABLE "${CMAKE_SOURCE_DIR}/Externals/gettext/msgfmt.exe")
endif()

if(GETTEXT_MSGFMT_EXECUTABLE)
  set(pot_file "${CMAKE_SOURCE_DIR}/Languages/po/dolphin-emu.pot")
  file(GLOB LINGUAS ${CMAKE_SOURCE_DIR}/Languages/po/*.po)

  target_sources(dolphin-emu PRIVATE ${pot_file} ${LINGUAS})
  source_group("Localization" FILES ${LINGUAS})
  source_group("Localization\\\\Generated" FILES ${pot_file})

  foreach(po ${LINGUAS})
    get_filename_component(lang ${po} NAME_WE)
    if(WIN32)
      set(mo_dir ${CMAKE_RUNTIME_OUTPUT_DIRECTORY}/Languages)
      set(mo ${mo_dir}/${lang}.mo)
    else()
      set(mo_dir ${CMAKE_CURRENT_BINARY_DIR}/${lang})
      set(mo ${mo_dir}/dolphin-emu.mo)
    endif()

    target_sources(dolphin-emu PRIVATE ${mo})
    source_group("Localization\\\\Generated" FILES ${mo})

    if(CMAKE_SYSTEM_NAME STREQUAL "Darwin")
      set_source_files_properties(${mo} PROPERTIES MACOSX_PACKAGE_LOCATION "Resources/${lang}.lproj")
    else()
      install(FILES ${mo} DESTINATION share/locale/${lang}/LC_MESSAGES)
    endif()

    if(WIN32)
      add_custom_command(OUTPUT ${mo}
        COMMAND ${CMAKE_COMMAND} -E make_directory ${mo_dir}
        COMMAND ${GETTEXT_MSGFMT_EXECUTABLE} -o ${mo} ${po}
        DEPENDS ${po}
      )
    else()
      add_custom_command(OUTPUT ${mo}
        COMMAND ${CMAKE_COMMAND} -E make_directory ${mo_dir}
        COMMAND ${GETTEXT_MSGMERGE_EXECUTABLE} --quiet --update --backup=none -s ${po} ${pot_file}
        COMMAND ${GETTEXT_MSGFMT_EXECUTABLE} -o ${mo} ${po}
        DEPENDS ${po}
      )
    endif()
  endforeach()
endif()

if(APPLE)
  include(BundleUtilities)
  set(BUNDLE_PATH ${CMAKE_RUNTIME_OUTPUT_DIRECTORY}/Dolphin.app)

  # Ask for an application bundle.
  set_target_properties(dolphin-emu PROPERTIES
    MACOSX_BUNDLE true
    MACOSX_BUNDLE_INFO_PLIST ${CMAKE_CURRENT_SOURCE_DIR}/Info.plist.in
    XCODE_ATTRIBUTE_CODE_SIGN_ENTITLEMENTS "${CMAKE_CURRENT_SOURCE_DIR}/DolphinEmu.entitlements"
    XCODE_ATTRIBUTE_OTHER_CODE_SIGN_FLAGS "--deep --options=runtime"
    OUTPUT_NAME Dolphin
    )

  # Copy qt.conf into the bundle
  target_sources(dolphin-emu PRIVATE "${CMAKE_CURRENT_SOURCE_DIR}/qt.conf")
  set_source_files_properties("${CMAKE_CURRENT_SOURCE_DIR}/qt.conf" PROPERTIES MACOSX_PACKAGE_LOCATION Resources)

  # Copy icon into the bundle
  target_sources(dolphin-emu PRIVATE "${CMAKE_SOURCE_DIR}/Data/Dolphin.icns")
  set_source_files_properties("${CMAKE_SOURCE_DIR}/Data/Dolphin.icns" PROPERTIES MACOSX_PACKAGE_LOCATION Resources)

  # Plugins have to be manually included with Qt 6
  if (QT_VERSION_MAJOR EQUAL 6)
    find_package(Qt6QMacStylePlugin REQUIRED PATHS ${Qt6Widgets_DIR})
    find_package(Qt6QCocoaIntegrationPlugin REQUIRED PATHS ${Qt6Gui_DIR})
  endif()

  # Copy Qt plugins into the bundle
  get_target_property(qtcocoa_location Qt${QT_VERSION_MAJOR}::QCocoaIntegrationPlugin LOCATION)
  target_sources(dolphin-emu PRIVATE "${qtcocoa_location}")
  set_source_files_properties("${qtcocoa_location}" PROPERTIES MACOSX_PACKAGE_LOCATION MacOS/platforms)

  get_target_property(qtmacstyle_location Qt${QT_VERSION_MAJOR}::QMacStylePlugin LOCATION)
  target_sources(dolphin-emu PRIVATE "${qtmacstyle_location}")
  set_source_files_properties("${qtmacstyle_location}" PROPERTIES MACOSX_PACKAGE_LOCATION MacOS/styles)

  # Copy resources into the bundle
  set_property(DIRECTORY APPEND PROPERTY CMAKE_CONFIGURE_DEPENDS "${CMAKE_SOURCE_DIR}/Data/Sys")
  file(GLOB_RECURSE resources RELATIVE "${CMAKE_SOURCE_DIR}/Data" "${CMAKE_SOURCE_DIR}/Data/Sys/*")
  foreach(res ${resources})
    target_sources(dolphin-emu PRIVATE "${CMAKE_SOURCE_DIR}/Data/${res}")
    get_filename_component(resdir "${res}" DIRECTORY)
    set_source_files_properties("${CMAKE_SOURCE_DIR}/Data/${res}" PROPERTIES
      MACOSX_PACKAGE_LOCATION "Resources/${resdir}")
    source_group("Resources" FILES "${CMAKE_SOURCE_DIR}/Data/${res}")
  endforeach()

  # Copy MoltenVK into the bundle
  if(ENABLE_VULKAN)
    if(USE_BUNDLED_MOLTENVK)
      add_dependencies(dolphin-emu MoltenVK)
      ExternalProject_Get_Property(MoltenVK SOURCE_DIR)
      target_sources(dolphin-emu PRIVATE "${SOURCE_DIR}/Package/Release/MoltenVK/dylib/macOS/libMoltenVK.dylib")
      set_source_files_properties("${SOURCE_DIR}/Package/Release/MoltenVK/dylib/macOS/libMoltenVK.dylib" PROPERTIES MACOSX_PACKAGE_LOCATION Frameworks GENERATED ON)
    else()
      find_file(MOLTENVK_DYLIB NAMES libMoltenVK.dylib PATH_SUFFIXES lib)
      if(NOT MOLTENVK_DYLIB)
        message(FATAL_ERROR "Couldn't find libMoltenVK.dylib.  Enable USE_BUNDLED_MOLTENVK?")
      endif()
      target_sources(dolphin-emu PRIVATE ${MOLTENVK_DYLIB})
      set_source_files_properties(${MOLTENVK_DYLIB} PROPERTIES MACOSX_PACKAGE_LOCATION Frameworks)
    endif()
  endif()

  if(NOT SKIP_POSTPROCESS_BUNDLE)
    # Update library references to make the bundle portable
    include(DolphinPostprocessBundle)
    dolphin_postprocess_bundle(dolphin-emu)
    # Fix rpath
    add_custom_command(TARGET dolphin-emu
      POST_BUILD COMMAND
      ${CMAKE_INSTALL_NAME_TOOL} -add_rpath "@executable_path/../Frameworks/"
      $<TARGET_FILE:dolphin-emu>)
  endif()

  if(MACOS_CODE_SIGNING)
    # Code sign make file builds
    add_custom_command(TARGET dolphin-emu
      POST_BUILD COMMAND
      /usr/bin/codesign -f -s "${MACOS_CODE_SIGNING_IDENTITY}" --deep --options=runtime --entitlements "${CMAKE_SOURCE_DIR}/Source/Core/DolphinQt/DolphinEmu$<$<CONFIG:Debug>:Debug>.entitlements" "${CMAKE_RUNTIME_OUTPUT_DIRECTORY}/Dolphin.app" || true)

    # Code sign builds for build systems that do have release/debug variants (Xcode)
    add_custom_command(TARGET dolphin-emu
      POST_BUILD COMMAND
      /usr/bin/codesign -f -s "${MACOS_CODE_SIGNING_IDENTITY}" --deep --options=runtime --entitlements "${CMAKE_SOURCE_DIR}/Source/Core/DolphinQt/DolphinEmuDebug.entitlements" "${CMAKE_RUNTIME_OUTPUT_DIRECTORY_DEBUG}/Dolphin.app" || true)

    add_custom_command(TARGET dolphin-emu
      POST_BUILD COMMAND
      /usr/bin/codesign -f -s "${MACOS_CODE_SIGNING_IDENTITY}" --deep --options=runtime --entitlements "${CMAKE_SOURCE_DIR}/Source/Core/DolphinQt/DolphinEmu.entitlements" "${CMAKE_RUNTIME_OUTPUT_DIRECTORY_RELEASE}/Dolphin.app" || true)
  endif()
else()
  install(TARGETS dolphin-emu RUNTIME DESTINATION ${CMAKE_INSTALL_BINDIR})
endif()

if (CMAKE_SYSTEM_NAME STREQUAL "Linux" AND STEAM)
  # Set that we want ORIGIN in FLAGS.
  # We also want RPATH, not RUNPATH, so disable the new tags.
  target_link_options(dolphin-emu
  PRIVATE
    LINKER:-z,origin
    LINKER:--disable-new-dtags
  )

  # For Steam Runtime builds, our Qt shared libraries will be in a "lib" folder.
  set_target_properties(dolphin-emu PROPERTIES
    BUILD_WITH_INSTALL_RPATH true
    INSTALL_RPATH "\$ORIGIN/lib"
  )

  add_custom_command(TARGET dolphin-emu POST_BUILD
    COMMAND ${CMAKE_COMMAND} -E make_directory "${CMAKE_RUNTIME_OUTPUT_DIRECTORY}/lib"
    COMMAND cp "${QT_DIR}/../../LICENSE.*" "${CMAKE_RUNTIME_OUTPUT_DIRECTORY}/lib"
    COMMAND cp -P "${QT_DIR}/../../*.so*" "${CMAKE_RUNTIME_OUTPUT_DIRECTORY}/lib"
    COMMAND ${CMAKE_COMMAND} -E copy_directory "${QT_DIR}/../../../plugins" "${CMAKE_RUNTIME_OUTPUT_DIRECTORY}/plugins"
  )

  # Copy qt.conf
  target_sources(dolphin-emu PRIVATE "${CMAKE_CURRENT_SOURCE_DIR}/qt.conf")
  add_custom_command(TARGET dolphin-emu POST_BUILD
    COMMAND ${CMAKE_COMMAND} -E copy_if_different "${CMAKE_CURRENT_SOURCE_DIR}/qt.conf" "${CMAKE_RUNTIME_OUTPUT_DIRECTORY}/qt.conf"
  )

  # Mark all data files as resources
  set_property(DIRECTORY APPEND PROPERTY CMAKE_CONFIGURE_DEPENDS "${CMAKE_SOURCE_DIR}/Data/Sys")
  file(GLOB_RECURSE resources RELATIVE "${CMAKE_SOURCE_DIR}/Data" "${CMAKE_SOURCE_DIR}/Data/Sys/*")
  foreach(res ${resources})
    target_sources(dolphin-emu PRIVATE "${CMAKE_SOURCE_DIR}/Data/${res}")
    source_group("Resources" FILES "${CMAKE_SOURCE_DIR}/Data/${res}")
  endforeach()

  # Copy Sys folder
  add_custom_command(TARGET dolphin-emu POST_BUILD
    COMMAND ${CMAKE_COMMAND} -E copy_directory "${CMAKE_SOURCE_DIR}/Data/Sys" "${CMAKE_RUNTIME_OUTPUT_DIRECTORY}/Sys"
  )
endif()

if(USE_MGBA)
  target_sources(dolphin-emu PRIVATE
    GBAHost.cpp
    GBAHost.h
    GBAWidget.cpp
    GBAWidget.h
  )
endif()

if(USE_DISCORD_PRESENCE)
  target_compile_definitions(dolphin-emu PRIVATE -DUSE_DISCORD_PRESENCE)
endif()<|MERGE_RESOLUTION|>--- conflicted
+++ resolved
@@ -353,15 +353,12 @@
   Translation.h
   Updater.cpp
   Updater.h
-<<<<<<< HEAD
+  WiiUpdate.cpp
+  WiiUpdate.h
   Scripting/ScriptingWidget.cpp
   Scripting/ScriptingWidget.h
   Scripting/ScriptsListModel.cpp
   Scripting/ScriptsListModel.h
-=======
-  WiiUpdate.cpp
-  WiiUpdate.h
->>>>>>> 7e9a63b9
 )
 
 if (NOT WIN32)
