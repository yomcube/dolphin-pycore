if(POLICY CMP0084)
  # Disable trying to search for Qt3/4 if what we actually want is not found
  cmake_policy(SET CMP0084 NEW)
endif()

if (MSVC)
  if(_M_ARM_64)
    list(APPEND CMAKE_PREFIX_PATH "${CMAKE_SOURCE_DIR}/Externals/Qt/Qt6.3.0/ARM64")
  else()
    list(APPEND CMAKE_PREFIX_PATH "${CMAKE_SOURCE_DIR}/Externals/Qt/Qt6.3.0/x64")
  endif()
endif()

set(CMAKE_AUTOMOC ON)

# For some reason the method in Qt6 documentation is not working (at least on ubuntu jammy)
# When Qt5 and Qt6 are given in same NAMES entry, only Qt5 is ever found.
find_package(QT NAMES Qt6 COMPONENTS Core Gui Widgets)
if(NOT QT_DIR)
  find_package(QT NAMES Qt5 COMPONENTS Core Gui Widgets)
endif()
find_package(Qt${QT_VERSION_MAJOR} REQUIRED COMPONENTS Core Gui Widgets)
message(STATUS "Found Qt version ${QT_VERSION}")

set_property(TARGET Qt${QT_VERSION_MAJOR}::Core PROPERTY INTERFACE_COMPILE_FEATURES "")

add_executable(dolphin-emu
  AboutDialog.cpp
  AboutDialog.h
  CheatSearchFactoryWidget.cpp
  CheatSearchFactoryWidget.h
  CheatSearchWidget.cpp
  CheatSearchWidget.h
  CheatsManager.cpp
  CheatsManager.h
  Config/ARCodeWidget.cpp
  Config/ARCodeWidget.h
  Config/CheatCodeEditor.cpp
  Config/CheatCodeEditor.h
  Config/CheatWarningWidget.cpp
  Config/CheatWarningWidget.h
  Config/CommonControllersWidget.cpp
  Config/CommonControllersWidget.h
  Config/ControllerInterface/ControllerInterfaceWindow.cpp
  Config/ControllerInterface/ControllerInterfaceWindow.h
  Config/ControllerInterface/DualShockUDPClientAddServerDialog.cpp
  Config/ControllerInterface/DualShockUDPClientAddServerDialog.h
  Config/ControllerInterface/DualShockUDPClientWidget.cpp
  Config/ControllerInterface/DualShockUDPClientWidget.h
  Config/ControllerInterface/ServerStringValidator.cpp
  Config/ControllerInterface/ServerStringValidator.h
  Config/ControllersWindow.cpp
  Config/ControllersWindow.h
  Config/FilesystemWidget.cpp
  Config/FilesystemWidget.h
  Config/FreeLookWidget.cpp
  Config/FreeLookWidget.h
  Config/FreeLookWindow.cpp
  Config/FreeLookWindow.h
  Config/GameConfigEdit.cpp
  Config/GameConfigEdit.h
  Config/GameConfigHighlighter.cpp
  Config/GameConfigHighlighter.h
  Config/GameConfigWidget.cpp
  Config/GameConfigWidget.h
  Config/GamecubeControllersWidget.cpp
  Config/GamecubeControllersWidget.h
  Config/GeckoCodeWidget.cpp
  Config/GeckoCodeWidget.h
  Config/Graphics/AdvancedWidget.cpp
  Config/Graphics/AdvancedWidget.h
  Config/Graphics/BalloonTip.cpp
  Config/Graphics/BalloonTip.h
  Config/Graphics/EnhancementsWidget.cpp
  Config/Graphics/EnhancementsWidget.h
  Config/Graphics/GeneralWidget.cpp
  Config/Graphics/GeneralWidget.h
  Config/Graphics/GraphicsBool.cpp
  Config/Graphics/GraphicsBool.h
  Config/Graphics/GraphicsChoice.cpp
  Config/Graphics/GraphicsChoice.h
  Config/Graphics/GraphicsInteger.cpp
  Config/Graphics/GraphicsInteger.h
  Config/Graphics/GraphicsRadio.cpp
  Config/Graphics/GraphicsRadio.h
  Config/Graphics/GraphicsSlider.cpp
  Config/Graphics/GraphicsSlider.h
  Config/Graphics/GraphicsWidget.h
  Config/Graphics/GraphicsWindow.cpp
  Config/Graphics/GraphicsWindow.h
  Config/Graphics/HacksWidget.cpp
  Config/Graphics/HacksWidget.h
  Config/Graphics/PostProcessingConfigWindow.cpp
  Config/Graphics/PostProcessingConfigWindow.h
  Config/GraphicsModListWidget.cpp
  Config/GraphicsModListWidget.h
  Config/GraphicsModWarningWidget.cpp
  Config/GraphicsModWarningWidget.h
  Config/InfoWidget.cpp
  Config/InfoWidget.h
  Config/LogConfigWidget.cpp
  Config/LogConfigWidget.h
  Config/LogWidget.cpp
  Config/LogWidget.h
  Config/Mapping/FreeLookGeneral.cpp
  Config/Mapping/FreeLookGeneral.h
  Config/Mapping/FreeLookRotation.cpp
  Config/Mapping/FreeLookRotation.h
  Config/Mapping/GBAPadEmu.cpp
  Config/Mapping/GBAPadEmu.h
  Config/Mapping/GCKeyboardEmu.cpp
  Config/Mapping/GCKeyboardEmu.h
  Config/Mapping/GCMicrophone.cpp
  Config/Mapping/GCMicrophone.h
  Config/Mapping/GCPadEmu.cpp
  Config/Mapping/GCPadEmu.h
  Config/Mapping/GCPadWiiUConfigDialog.cpp
  Config/Mapping/GCPadWiiUConfigDialog.h
  Config/Mapping/Hotkey3D.cpp
  Config/Mapping/Hotkey3D.h
  Config/Mapping/HotkeyControllerProfile.cpp
  Config/Mapping/HotkeyControllerProfile.h
  Config/Mapping/HotkeyDebugging.cpp
  Config/Mapping/HotkeyDebugging.h
  Config/Mapping/HotkeyGBA.cpp
  Config/Mapping/HotkeyGBA.h
  Config/Mapping/HotkeyGeneral.cpp
  Config/Mapping/HotkeyGeneral.h
  Config/Mapping/HotkeyGraphics.cpp
  Config/Mapping/HotkeyGraphics.h
  Config/Mapping/HotkeyStates.cpp
  Config/Mapping/HotkeyStates.h
  Config/Mapping/HotkeyStatesOther.cpp
  Config/Mapping/HotkeyStatesOther.h
  Config/Mapping/HotkeyTAS.cpp
  Config/Mapping/HotkeyTAS.h
  Config/Mapping/HotkeyWii.cpp
  Config/Mapping/HotkeyWii.h
  Config/Mapping/IOWindow.cpp
  Config/Mapping/MappingButton.cpp
  Config/Mapping/MappingButton.h
  Config/Mapping/MappingCommon.cpp
  Config/Mapping/MappingCommon.h
  Config/Mapping/MappingIndicator.cpp
  Config/Mapping/MappingIndicator.h
  Config/Mapping/MappingNumeric.cpp
  Config/Mapping/MappingNumeric.h
  Config/Mapping/MappingWidget.cpp
  Config/Mapping/MappingWidget.h
  Config/Mapping/MappingWindow.cpp
  Config/Mapping/MappingWindow.h
  Config/Mapping/WiimoteEmuExtension.cpp
  Config/Mapping/WiimoteEmuExtension.h
  Config/Mapping/WiimoteEmuExtensionMotionInput.cpp
  Config/Mapping/WiimoteEmuExtensionMotionInput.h
  Config/Mapping/WiimoteEmuExtensionMotionSimulation.cpp
  Config/Mapping/WiimoteEmuExtensionMotionSimulation.h
  Config/Mapping/WiimoteEmuGeneral.cpp
  Config/Mapping/WiimoteEmuGeneral.h
  Config/Mapping/WiimoteEmuMotionControl.cpp
  Config/Mapping/WiimoteEmuMotionControl.h
  Config/Mapping/WiimoteEmuMotionControlIMU.cpp
  Config/Mapping/WiimoteEmuMotionControlIMU.h
  Config/NewPatchDialog.cpp
  Config/NewPatchDialog.h
  Config/PatchesWidget.cpp
  Config/PatchesWidget.h
  Config/PropertiesDialog.cpp
  Config/PropertiesDialog.h
  Config/SettingsWindow.cpp
  Config/SettingsWindow.h
  Config/ToolTipControls/ToolTipCheckBox.cpp
  Config/ToolTipControls/ToolTipCheckBox.h
  Config/ToolTipControls/ToolTipComboBox.cpp
  Config/ToolTipControls/ToolTipComboBox.h
  Config/ToolTipControls/ToolTipRadioButton.cpp
  Config/ToolTipControls/ToolTipRadioButton.h
  Config/ToolTipControls/ToolTipSlider.cpp
  Config/ToolTipControls/ToolTipSlider.h
  Config/ToolTipControls/ToolTipSpinBox.cpp
  Config/ToolTipControls/ToolTipSpinBox.h
  Config/ToolTipControls/ToolTipWidget.h
  Config/VerifyWidget.cpp
  Config/VerifyWidget.h
  Config/WiimoteControllersWidget.cpp
  Config/WiimoteControllersWidget.h
  ConvertDialog.cpp
  ConvertDialog.h
  Debugger/BreakpointDialog.cpp
  Debugger/BreakpointDialog.h
  Debugger/BreakpointWidget.cpp
  Debugger/BreakpointWidget.h
  Debugger/CodeDiffDialog.cpp
  Debugger/CodeDiffDialog.h
  Debugger/CodeViewWidget.cpp
  Debugger/CodeViewWidget.h
  Debugger/CodeWidget.cpp
  Debugger/CodeWidget.h
  Debugger/JITWidget.cpp
  Debugger/JITWidget.h
  Debugger/MemoryViewWidget.cpp
  Debugger/MemoryViewWidget.h
  Debugger/MemoryWidget.cpp
  Debugger/MemoryWidget.h
  Debugger/NetworkWidget.cpp
  Debugger/NetworkWidget.h
  Debugger/PatchInstructionDialog.cpp
  Debugger/PatchInstructionDialog.h
  Debugger/RegisterColumn.cpp
  Debugger/RegisterColumn.h
  Debugger/RegisterWidget.cpp
  Debugger/RegisterWidget.h
  Debugger/ThreadWidget.cpp
  Debugger/ThreadWidget.h
  Debugger/WatchWidget.cpp
  Debugger/WatchWidget.h
  DiscordHandler.cpp
  DiscordHandler.h
  DiscordJoinRequestDialog.cpp
  DiscordJoinRequestDialog.h
  FIFO/FIFOAnalyzer.cpp
  FIFO/FIFOAnalyzer.h
  FIFO/FIFOPlayerWindow.cpp
  FIFO/FIFOPlayerWindow.h
  GameList/GameList.cpp
  GameList/GameList.h
  GameList/GameListModel.cpp
  GameList/GameListModel.h
  GameList/GameTracker.cpp
  GameList/GameTracker.h
  GameList/GridProxyModel.cpp
  GameList/GridProxyModel.h
  GameList/ListProxyModel.cpp
  GameList/ListProxyModel.h
  GCMemcardCreateNewDialog.cpp
  GCMemcardCreateNewDialog.h
  GCMemcardManager.cpp
  GCMemcardManager.h
  Host.cpp
  Host.h
  HotkeyScheduler.cpp
  HotkeyScheduler.h
  Main.cpp
  MainWindow.cpp
  MainWindow.h
  MenuBar.cpp
  MenuBar.h
  NetPlay/ChunkedProgressDialog.cpp
  NetPlay/ChunkedProgressDialog.h
  NetPlay/GameDigestDialog.cpp
  NetPlay/GameDigestDialog.h
  NetPlay/GameListDialog.cpp
  NetPlay/GameListDialog.h
  NetPlay/NetPlayBrowser.cpp
  NetPlay/NetPlayBrowser.h
  NetPlay/NetPlayDialog.cpp
  NetPlay/NetPlayDialog.h
  NetPlay/NetPlaySetupDialog.cpp
  NetPlay/NetPlaySetupDialog.h
  NetPlay/PadMappingDialog.cpp
  NetPlay/PadMappingDialog.h
  NANDRepairDialog.cpp
  NANDRepairDialog.h
  NKitWarningDialog.cpp
  NKitWarningDialog.h
  QtUtils/AspectRatioWidget.cpp
  QtUtils/AspectRatioWidget.h
  QtUtils/BlockUserInputFilter.cpp
  QtUtils/BlockUserInputFilter.h
  QtUtils/DolphinFileDialog.cpp
  QtUtils/DolphinFileDialog.h
  QtUtils/DoubleClickEventFilter.cpp
  QtUtils/DoubleClickEventFilter.h
  QtUtils/ElidedButton.cpp
  QtUtils/ElidedButton.h
  QtUtils/FileOpenEventFilter.cpp
  QtUtils/FileOpenEventFilter.h
  QtUtils/FlowLayout.cpp
  QtUtils/FlowLayout.h
  QtUtils/ImageConverter.cpp
  QtUtils/ImageConverter.h
  QtUtils/ModalMessageBox.cpp
  QtUtils/ModalMessageBox.h
  QtUtils/NonDefaultQPushButton.cpp
  QtUtils/NonDefaultQPushButton.h
  QtUtils/ParallelProgressDialog.h
  QtUtils/PartiallyClosableTabWidget.cpp
  QtUtils/PartiallyClosableTabWidget.h
  QtUtils/SignalBlocking.h
  QtUtils/UTF8CodePointCountValidator.cpp
  QtUtils/UTF8CodePointCountValidator.h
  QtUtils/WindowActivationEventFilter.cpp
  QtUtils/WindowActivationEventFilter.h
  QtUtils/WinIconHelper.cpp
  QtUtils/WinIconHelper.h
  QtUtils/WrapInScrollArea.cpp
  QtUtils/WrapInScrollArea.h
  RenderWidget.cpp
  RenderWidget.h
  ResourcePackManager.cpp
  ResourcePackManager.h
  Resources.cpp
  Resources.h
  RiivolutionBootWidget.cpp
  RiivolutionBootWidget.h
  SearchBar.cpp
  SearchBar.h
  Settings.cpp
  Settings.h
  Settings/AdvancedPane.cpp
  Settings/AdvancedPane.h
  Settings/AudioPane.cpp
  Settings/AudioPane.h
  Settings/BroadbandAdapterSettingsDialog.cpp
  Settings/BroadbandAdapterSettingsDialog.h
  Settings/GameCubePane.cpp
  Settings/GameCubePane.h
  Settings/GeneralPane.cpp
  Settings/GeneralPane.h
  Settings/InterfacePane.cpp
  Settings/InterfacePane.h
  Settings/PathPane.cpp
  Settings/PathPane.h
  Settings/USBDeviceAddToWhitelistDialog.cpp
  Settings/USBDeviceAddToWhitelistDialog.h
  Settings/WiiPane.cpp
  Settings/WiiPane.h
  SkylanderPortal/SkylanderPortalWindow.cpp
  SkylanderPortal/SkylanderPortalWindow.h
  TAS/GCTASInputWindow.cpp
  TAS/GCTASInputWindow.h
  TAS/GBATASInputWindow.cpp
  TAS/GBATASInputWindow.h
  TAS/IRWidget.cpp
  TAS/IRWidget.h
  TAS/StickWidget.cpp
  TAS/StickWidget.h
  TAS/TASCheckBox.cpp
  TAS/TASCheckBox.h
  TAS/TASControlState.cpp
  TAS/TASControlState.h
  TAS/TASInputWindow.cpp
  TAS/TASInputWindow.h
  TAS/TASSlider.cpp
  TAS/TASSlider.h
<<<<<<< HEAD
  TAS/TASSpinBox.cpp
  TAS/TASSpinBox.h
  TAS/WiiTASInputWindow.cpp
  TAS/WiiTASInputWindow.h
  ToolBar.cpp
  ToolBar.h
  Translation.cpp
  Translation.h
=======
  TAS/TASStickBox.cpp
  TAS/TASStickBox.h
  TAS/StickWidget.cpp
  TAS/StickWidget.h
  TAS/IRWidget.cpp
  TAS/IRWidget.h
>>>>>>> 036fa30d
  Updater.cpp
  Updater.h
  WiiUpdate.cpp
  WiiUpdate.h
  Scripting/ScriptingWidget.cpp
  Scripting/ScriptingWidget.h
  Scripting/ScriptsListModel.cpp
  Scripting/ScriptsListModel.h
)

if (NOT WIN32)
  target_sources(dolphin-emu PRIVATE
    QtUtils/SignalDaemon.cpp
    QtUtils/SignalDaemon.h
  )
endif()

target_compile_definitions(dolphin-emu
PRIVATE
  -DQT_USE_QSTRINGBUILDER
  -DQT_NO_CAST_FROM_ASCII
  -DQT_NO_CAST_TO_ASCII
)

target_include_directories(dolphin-emu
PRIVATE
  ${CMAKE_CURRENT_BINARY_DIR}
  ${Qt${QT_VERSION_MAJOR}Gui_PRIVATE_INCLUDE_DIRS}
)

target_link_libraries(dolphin-emu
PRIVATE
  core
  Qt${QT_VERSION_MAJOR}::Widgets
  uicommon
  imgui
  implot
)

if (WIN32)
  target_link_libraries(dolphin-emu
  PRIVATE
    gdi32.lib
    shell32.lib
  )
endif()

if (MSVC)
  set(qtGui "")
  set(qtGuiPriv "")
  set(qtWidgetsPriv "")
  list(TRANSFORM Qt6Gui_INCLUDE_DIRS PREPEND "/external:I" OUTPUT_VARIABLE qtGui)
  list(TRANSFORM Qt6Gui_PRIVATE_INCLUDE_DIRS PREPEND "/external:I" OUTPUT_VARIABLE qtGuiPriv)
  list(TRANSFORM Qt6Widgets_PRIVATE_INCLUDE_DIRS PREPEND "/external:I" OUTPUT_VARIABLE qtWidgetsPriv)
  target_compile_options(dolphin-emu PRIVATE "${qtGui}")
  target_compile_options(dolphin-emu PRIVATE "${qtGuiPriv}")
  target_compile_options(dolphin-emu PRIVATE "${qtWidgets}")

  # Qt 6.3.0 headers use std::aligned_storage instead of alignas
  target_compile_definitions(dolphin-emu PRIVATE _SILENCE_CXX23_ALIGNED_STORAGE_DEPRECATION_WARNING)

  if ("${QT_VERSION_MAJOR}" GREATER_EQUAL 6)
    # Qt6 requires RTTI
    remove_cxx_flag_from_target(dolphin-emu "/GR-")
    target_compile_options(dolphin-emu PRIVATE "/GR")
  else()
    # Add precompiled header
    target_link_libraries(audiocommon PRIVATE use_pch)
  endif()
endif()

if(WIN32)
  target_sources(dolphin-emu PRIVATE DolphinQt.manifest DolphinQt.rc)

  set_target_properties(dolphin-emu PROPERTIES
    DEBUG_POSTFIX    D
    OUTPUT_NAME      Dolphin
    WIN32_EXECUTABLE TRUE
  )

  # Copy Sys dir
  add_custom_command(TARGET dolphin-emu POST_BUILD
    COMMAND ${CMAKE_COMMAND} -E copy_directory "${CMAKE_SOURCE_DIR}/Data/Sys" "${CMAKE_RUNTIME_OUTPUT_DIRECTORY}/Sys"
  )

  # Copy COPYING
  add_custom_command(TARGET dolphin-emu POST_BUILD
    COMMAND ${CMAKE_COMMAND} -E copy_if_different "${CMAKE_SOURCE_DIR}/COPYING" "${CMAKE_RUNTIME_OUTPUT_DIRECTORY}/COPYING"
  )

  # Copy Licenses dir
  add_custom_command(TARGET dolphin-emu POST_BUILD
    COMMAND ${CMAKE_COMMAND} -E copy_directory "${CMAKE_SOURCE_DIR}/LICENSES" "${CMAKE_RUNTIME_OUTPUT_DIRECTORY}/Licenses"
  )

  # Copy qt.conf
  add_custom_command(TARGET dolphin-emu POST_BUILD
    COMMAND ${CMAKE_COMMAND} -E copy_if_different "${CMAKE_CURRENT_SOURCE_DIR}/qt.conf.win" "${CMAKE_RUNTIME_OUTPUT_DIRECTORY}/qt.conf"
  )

  # Delegate to Qt's official deployment binary on Windows to copy over the necessary Qt-specific libraries, etc.
  get_target_property(MOC_EXECUTABLE_LOCATION Qt${QT_VERSION_MAJOR}::moc IMPORTED_LOCATION)
  get_filename_component(QT_BINARY_DIRECTORY "${MOC_EXECUTABLE_LOCATION}" DIRECTORY)
  find_program(WINDEPLOYQT_EXE windeployqt HINTS "${QT_BINARY_DIRECTORY}")

  if ("${QT_VERSION_MAJOR}" LESS 6)
    set(NO_ANGLE_PARAM "--no-angle")
  else()
    # parameter no longer exists in Qt6
    set(NO_ANGLE_PARAM "")
  endif()

  # Note: We set the PATH for the duration of this command so that the
  #       deployment application is able to locate the Qt libraries to copy.
  #       if the necessary paths aren't already set beforehand.
  #
  #       For example, consider a hypothetical emulation project named Orca.
  #       Orca supplies its own version of Qt instead of having developers actually
  #       install the officially supported Qt libraries -- a method that would make
  #       wrangling around with Qt through CMake much nicer and lessen the external
  #       library maintenance burden of the project, but alas.
  #
  #       In this case, as Qt is not installed through the official binary, this also
  #       means proper path variables will not be set up, thus the need to ensure they're
  #       always set up.
  #
  add_custom_command(TARGET dolphin-emu POST_BUILD
    COMMAND "${CMAKE_COMMAND}" -E env PATH="${QT_BINARY_DIRECTORY}"
            "${WINDEPLOYQT_EXE}" --libdir="${CMAKE_RUNTIME_OUTPUT_DIRECTORY}"
                                 --plugindir="${CMAKE_RUNTIME_OUTPUT_DIRECTORY}/QtPlugins"
                                 $<IF:$<CONFIG:Debug>,--debug,--release>
                                 --no-translations
                                 --no-compiler-runtime
                                 --no-system-d3d-compiler
                                 "${NO_ANGLE_PARAM}"
                                 --no-opengl-sw
                                 "$<TARGET_FILE:dolphin-emu>"
  )
endif()

# Handle localization
find_package(Gettext)

if(WIN32 AND NOT Gettext_FOUND)
  message(STATUS "Using Gettext from Externals")
  set(GETTEXT_MSGFMT_EXECUTABLE "${CMAKE_SOURCE_DIR}/Externals/gettext/msgfmt.exe")
endif()

if(GETTEXT_MSGFMT_EXECUTABLE)
  set(pot_file "${CMAKE_SOURCE_DIR}/Languages/po/dolphin-emu.pot")
  file(GLOB LINGUAS ${CMAKE_SOURCE_DIR}/Languages/po/*.po)

  target_sources(dolphin-emu PRIVATE ${pot_file} ${LINGUAS})
  source_group("Localization" FILES ${LINGUAS})
  source_group("Localization\\\\Generated" FILES ${pot_file})

  foreach(po ${LINGUAS})
    get_filename_component(lang ${po} NAME_WE)
    if(WIN32)
      set(mo_dir ${CMAKE_RUNTIME_OUTPUT_DIRECTORY}/Languages)
      set(mo ${mo_dir}/${lang}.mo)
    else()
      set(mo_dir ${CMAKE_CURRENT_BINARY_DIR}/${lang})
      set(mo ${mo_dir}/dolphin-emu.mo)
    endif()

    target_sources(dolphin-emu PRIVATE ${mo})
    source_group("Localization\\\\Generated" FILES ${mo})

    if(CMAKE_SYSTEM_NAME STREQUAL "Darwin")
      set_source_files_properties(${mo} PROPERTIES MACOSX_PACKAGE_LOCATION "Resources/${lang}.lproj")
    else()
      install(FILES ${mo} DESTINATION share/locale/${lang}/LC_MESSAGES)
    endif()

    if(WIN32)
      add_custom_command(OUTPUT ${mo}
        COMMAND ${CMAKE_COMMAND} -E make_directory ${mo_dir}
        COMMAND ${GETTEXT_MSGFMT_EXECUTABLE} -o ${mo} ${po}
        DEPENDS ${po}
      )
    else()
      add_custom_command(OUTPUT ${mo}
        COMMAND ${CMAKE_COMMAND} -E make_directory ${mo_dir}
        COMMAND ${GETTEXT_MSGMERGE_EXECUTABLE} --quiet --update --backup=none -s ${po} ${pot_file}
        COMMAND ${GETTEXT_MSGFMT_EXECUTABLE} -o ${mo} ${po}
        DEPENDS ${po}
      )
    endif()
  endforeach()
endif()

if(APPLE)
  include(BundleUtilities)
  set(BUNDLE_PATH ${CMAKE_RUNTIME_OUTPUT_DIRECTORY}/Dolphin.app)

  # Ask for an application bundle.
  set_target_properties(dolphin-emu PROPERTIES
    MACOSX_BUNDLE true
    MACOSX_BUNDLE_INFO_PLIST ${CMAKE_CURRENT_SOURCE_DIR}/Info.plist.in
    XCODE_ATTRIBUTE_CODE_SIGN_ENTITLEMENTS "${CMAKE_CURRENT_SOURCE_DIR}/DolphinEmu.entitlements"
    XCODE_ATTRIBUTE_OTHER_CODE_SIGN_FLAGS "--deep --options=runtime"
    OUTPUT_NAME Dolphin
    )

  # Copy qt.conf into the bundle
  target_sources(dolphin-emu PRIVATE "${CMAKE_CURRENT_SOURCE_DIR}/qt.conf")
  set_source_files_properties("${CMAKE_CURRENT_SOURCE_DIR}/qt.conf" PROPERTIES MACOSX_PACKAGE_LOCATION Resources)

  # Copy icon into the bundle
  target_sources(dolphin-emu PRIVATE "${CMAKE_SOURCE_DIR}/Data/Dolphin.icns")
  set_source_files_properties("${CMAKE_SOURCE_DIR}/Data/Dolphin.icns" PROPERTIES MACOSX_PACKAGE_LOCATION Resources)

  # Plugins have to be manually included with Qt 6
  if (QT_VERSION_MAJOR EQUAL 6)
    find_package(Qt6QMacStylePlugin REQUIRED PATHS ${Qt6Widgets_DIR})
    find_package(Qt6QCocoaIntegrationPlugin REQUIRED PATHS ${Qt6Gui_DIR})
  endif()

  # Copy Qt plugins into the bundle
  get_target_property(qtcocoa_location Qt${QT_VERSION_MAJOR}::QCocoaIntegrationPlugin LOCATION)
  target_sources(dolphin-emu PRIVATE "${qtcocoa_location}")
  set_source_files_properties("${qtcocoa_location}" PROPERTIES MACOSX_PACKAGE_LOCATION MacOS/platforms)

  get_target_property(qtmacstyle_location Qt${QT_VERSION_MAJOR}::QMacStylePlugin LOCATION)
  target_sources(dolphin-emu PRIVATE "${qtmacstyle_location}")
  set_source_files_properties("${qtmacstyle_location}" PROPERTIES MACOSX_PACKAGE_LOCATION MacOS/styles)

  # Copy resources into the bundle
  set_property(DIRECTORY APPEND PROPERTY CMAKE_CONFIGURE_DEPENDS "${CMAKE_SOURCE_DIR}/Data/Sys")
  file(GLOB_RECURSE resources RELATIVE "${CMAKE_SOURCE_DIR}/Data" "${CMAKE_SOURCE_DIR}/Data/Sys/*")
  foreach(res ${resources})
    target_sources(dolphin-emu PRIVATE "${CMAKE_SOURCE_DIR}/Data/${res}")
    get_filename_component(resdir "${res}" DIRECTORY)
    set_source_files_properties("${CMAKE_SOURCE_DIR}/Data/${res}" PROPERTIES
      MACOSX_PACKAGE_LOCATION "Resources/${resdir}")
    source_group("Resources" FILES "${CMAKE_SOURCE_DIR}/Data/${res}")
  endforeach()

  # Copy MoltenVK into the bundle
  if(ENABLE_VULKAN)
    if(USE_BUNDLED_MOLTENVK)
      add_dependencies(dolphin-emu MoltenVK)
      ExternalProject_Get_Property(MoltenVK SOURCE_DIR)
      target_sources(dolphin-emu PRIVATE "${SOURCE_DIR}/Package/Release/MoltenVK/dylib/macOS/libMoltenVK.dylib")
      set_source_files_properties("${SOURCE_DIR}/Package/Release/MoltenVK/dylib/macOS/libMoltenVK.dylib" PROPERTIES MACOSX_PACKAGE_LOCATION Frameworks GENERATED ON)
    else()
      find_file(MOLTENVK_DYLIB NAMES libMoltenVK.dylib PATH_SUFFIXES lib)
      if(NOT MOLTENVK_DYLIB)
        message(FATAL_ERROR "Couldn't find libMoltenVK.dylib.  Enable USE_BUNDLED_MOLTENVK?")
      endif()
      target_sources(dolphin-emu PRIVATE ${MOLTENVK_DYLIB})
      set_source_files_properties(${MOLTENVK_DYLIB} PROPERTIES MACOSX_PACKAGE_LOCATION Frameworks)
    endif()
  endif()

  if(NOT SKIP_POSTPROCESS_BUNDLE)
    # Update library references to make the bundle portable
    include(DolphinPostprocessBundle)
    dolphin_postprocess_bundle(dolphin-emu)
    # Fix rpath
    add_custom_command(TARGET dolphin-emu
      POST_BUILD COMMAND
      ${CMAKE_INSTALL_NAME_TOOL} -add_rpath "@executable_path/../Frameworks/"
      $<TARGET_FILE:dolphin-emu>)
  endif()

  if(MACOS_CODE_SIGNING)
    # Code sign make file builds
    add_custom_command(TARGET dolphin-emu
      POST_BUILD COMMAND
      /usr/bin/codesign -f -s "${MACOS_CODE_SIGNING_IDENTITY}" --deep --options=runtime --entitlements "${CMAKE_SOURCE_DIR}/Source/Core/DolphinQt/DolphinEmu$<$<CONFIG:Debug>:Debug>.entitlements" "${CMAKE_RUNTIME_OUTPUT_DIRECTORY}/Dolphin.app" || true)

    # Code sign builds for build systems that do have release/debug variants (Xcode)
    add_custom_command(TARGET dolphin-emu
      POST_BUILD COMMAND
      /usr/bin/codesign -f -s "${MACOS_CODE_SIGNING_IDENTITY}" --deep --options=runtime --entitlements "${CMAKE_SOURCE_DIR}/Source/Core/DolphinQt/DolphinEmuDebug.entitlements" "${CMAKE_RUNTIME_OUTPUT_DIRECTORY_DEBUG}/Dolphin.app" || true)

    add_custom_command(TARGET dolphin-emu
      POST_BUILD COMMAND
      /usr/bin/codesign -f -s "${MACOS_CODE_SIGNING_IDENTITY}" --deep --options=runtime --entitlements "${CMAKE_SOURCE_DIR}/Source/Core/DolphinQt/DolphinEmu.entitlements" "${CMAKE_RUNTIME_OUTPUT_DIRECTORY_RELEASE}/Dolphin.app" || true)
  endif()
else()
  install(TARGETS dolphin-emu RUNTIME DESTINATION ${CMAKE_INSTALL_BINDIR})
endif()

if (CMAKE_SYSTEM_NAME STREQUAL "Linux" AND STEAM)
  # Set that we want ORIGIN in FLAGS.
  # We also want RPATH, not RUNPATH, so disable the new tags.
  target_link_options(dolphin-emu
  PRIVATE
    LINKER:-z,origin
    LINKER:--disable-new-dtags
  )

  # For Steam Runtime builds, our Qt shared libraries will be in a "lib" folder.
  set_target_properties(dolphin-emu PROPERTIES
    BUILD_WITH_INSTALL_RPATH true
    INSTALL_RPATH "\$ORIGIN/lib"
  )

  add_custom_command(TARGET dolphin-emu POST_BUILD
    COMMAND ${CMAKE_COMMAND} -E make_directory "${CMAKE_RUNTIME_OUTPUT_DIRECTORY}/lib"
    COMMAND cp "${QT_DIR}/../../LICENSE.*" "${CMAKE_RUNTIME_OUTPUT_DIRECTORY}/lib"
    COMMAND cp -P "${QT_DIR}/../../*.so*" "${CMAKE_RUNTIME_OUTPUT_DIRECTORY}/lib"
    COMMAND ${CMAKE_COMMAND} -E copy_directory "${QT_DIR}/../../../plugins" "${CMAKE_RUNTIME_OUTPUT_DIRECTORY}/plugins"
  )

  # Copy qt.conf
  target_sources(dolphin-emu PRIVATE "${CMAKE_CURRENT_SOURCE_DIR}/qt.conf")
  add_custom_command(TARGET dolphin-emu POST_BUILD
    COMMAND ${CMAKE_COMMAND} -E copy_if_different "${CMAKE_CURRENT_SOURCE_DIR}/qt.conf" "${CMAKE_RUNTIME_OUTPUT_DIRECTORY}/qt.conf"
  )

  # Mark all data files as resources
  set_property(DIRECTORY APPEND PROPERTY CMAKE_CONFIGURE_DEPENDS "${CMAKE_SOURCE_DIR}/Data/Sys")
  file(GLOB_RECURSE resources RELATIVE "${CMAKE_SOURCE_DIR}/Data" "${CMAKE_SOURCE_DIR}/Data/Sys/*")
  foreach(res ${resources})
    target_sources(dolphin-emu PRIVATE "${CMAKE_SOURCE_DIR}/Data/${res}")
    source_group("Resources" FILES "${CMAKE_SOURCE_DIR}/Data/${res}")
  endforeach()

  # Copy Sys folder
  add_custom_command(TARGET dolphin-emu POST_BUILD
    COMMAND ${CMAKE_COMMAND} -E copy_directory "${CMAKE_SOURCE_DIR}/Data/Sys" "${CMAKE_RUNTIME_OUTPUT_DIRECTORY}/Sys"
  )
endif()

if(USE_MGBA)
  target_sources(dolphin-emu PRIVATE
    GBAHost.cpp
    GBAHost.h
    GBAWidget.cpp
    GBAWidget.h
  )
endif()

if(USE_DISCORD_PRESENCE)
  target_compile_definitions(dolphin-emu PRIVATE -DUSE_DISCORD_PRESENCE)
endif()<|MERGE_RESOLUTION|>--- conflicted
+++ resolved
@@ -3,11 +3,11 @@
   cmake_policy(SET CMP0084 NEW)
 endif()
 
-if (MSVC)
+if (NOT QT_DIR AND MSVC)
   if(_M_ARM_64)
-    list(APPEND CMAKE_PREFIX_PATH "${CMAKE_SOURCE_DIR}/Externals/Qt/Qt6.3.0/ARM64")
+    set(QT_DIR "${CMAKE_SOURCE_DIR}/Externals/Qt/Qt6.3.0/ARM64/lib/cmake/Qt6")
   else()
-    list(APPEND CMAKE_PREFIX_PATH "${CMAKE_SOURCE_DIR}/Externals/Qt/Qt6.3.0/x64")
+    set(QT_DIR "${CMAKE_SOURCE_DIR}/Externals/Qt/Qt6.3.0/x64/lib/cmake/Qt6")
   endif()
 endif()
 
@@ -33,6 +33,41 @@
   CheatSearchWidget.h
   CheatsManager.cpp
   CheatsManager.h
+  ConvertDialog.cpp
+  ConvertDialog.h
+  DiscordHandler.cpp
+  DiscordHandler.h
+  DiscordJoinRequestDialog.cpp
+  DiscordJoinRequestDialog.h
+  FIFO/FIFOPlayerWindow.cpp
+  FIFO/FIFOPlayerWindow.h
+  FIFO/FIFOAnalyzer.cpp
+  FIFO/FIFOAnalyzer.h
+  Host.cpp
+  Host.h
+  HotkeyScheduler.cpp
+  HotkeyScheduler.h
+  Main.cpp
+  MainWindow.cpp
+  MainWindow.h
+  MenuBar.cpp
+  MenuBar.h
+  NKitWarningDialog.cpp
+  NKitWarningDialog.h
+  RenderWidget.cpp
+  RenderWidget.h
+  Resources.cpp
+  Resources.h
+  SearchBar.cpp
+  SearchBar.h
+  Settings.cpp
+  Settings.h
+  ToolBar.cpp
+  ToolBar.h
+  Translation.cpp
+  Translation.h
+  WiiUpdate.cpp
+  WiiUpdate.h
   Config/ARCodeWidget.cpp
   Config/ARCodeWidget.h
   Config/CheatCodeEditor.cpp
@@ -47,6 +82,8 @@
   Config/ControllerInterface/DualShockUDPClientAddServerDialog.h
   Config/ControllerInterface/DualShockUDPClientWidget.cpp
   Config/ControllerInterface/DualShockUDPClientWidget.h
+  Config/ControllerInterface/ControllerInterfaceWindow.cpp
+  Config/ControllerInterface/ControllerInterfaceWindow.h
   Config/ControllerInterface/ServerStringValidator.cpp
   Config/ControllerInterface/ServerStringValidator.h
   Config/ControllersWindow.cpp
@@ -57,6 +94,8 @@
   Config/FreeLookWidget.h
   Config/FreeLookWindow.cpp
   Config/FreeLookWindow.h
+  Config/GamecubeControllersWidget.cpp
+  Config/GamecubeControllersWidget.h
   Config/GameConfigEdit.cpp
   Config/GameConfigEdit.h
   Config/GameConfigHighlighter.cpp
@@ -96,6 +135,8 @@
   Config/GraphicsModListWidget.h
   Config/GraphicsModWarningWidget.cpp
   Config/GraphicsModWarningWidget.h
+  Config/Graphics/SoftwareRendererWidget.cpp
+  Config/Graphics/SoftwareRendererWidget.h
   Config/InfoWidget.cpp
   Config/InfoWidget.h
   Config/LogConfigWidget.cpp
@@ -204,6 +245,8 @@
   Debugger/MemoryWidget.h
   Debugger/NetworkWidget.cpp
   Debugger/NetworkWidget.h
+  Debugger/NewBreakpointDialog.cpp
+  Debugger/NewBreakpointDialog.h
   Debugger/PatchInstructionDialog.cpp
   Debugger/PatchInstructionDialog.h
   Debugger/RegisterColumn.cpp
@@ -245,12 +288,16 @@
   MainWindow.h
   MenuBar.cpp
   MenuBar.h
+  QtUtils/BlockUserInputFilter.cpp
+  QtUtils/BlockUserInputFilter.h
   NetPlay/ChunkedProgressDialog.cpp
   NetPlay/ChunkedProgressDialog.h
   NetPlay/GameDigestDialog.cpp
   NetPlay/GameDigestDialog.h
   NetPlay/GameListDialog.cpp
   NetPlay/GameListDialog.h
+  NetPlay/MD5Dialog.cpp
+  NetPlay/MD5Dialog.h
   NetPlay/NetPlayBrowser.cpp
   NetPlay/NetPlayBrowser.h
   NetPlay/NetPlayDialog.cpp
@@ -286,6 +333,8 @@
   QtUtils/ParallelProgressDialog.h
   QtUtils/PartiallyClosableTabWidget.cpp
   QtUtils/PartiallyClosableTabWidget.h
+  QtUtils/ImageConverter.cpp
+  QtUtils/ImageConverter.h
   QtUtils/SignalBlocking.h
   QtUtils/UTF8CodePointCountValidator.cpp
   QtUtils/UTF8CodePointCountValidator.h
@@ -297,6 +346,10 @@
   QtUtils/WrapInScrollArea.h
   RenderWidget.cpp
   RenderWidget.h
+  QtUtils/AspectRatioWidget.cpp
+  QtUtils/AspectRatioWidget.h
+  QtUtils/NonDefaultQPushButton.cpp
+  QtUtils/NonDefaultQPushButton.h
   ResourcePackManager.cpp
   ResourcePackManager.h
   Resources.cpp
@@ -321,6 +374,8 @@
   Settings/InterfacePane.h
   Settings/PathPane.cpp
   Settings/PathPane.h
+  Settings/WiiPane.cpp
+  Settings/WiiPane.h
   Settings/USBDeviceAddToWhitelistDialog.cpp
   Settings/USBDeviceAddToWhitelistDialog.h
   Settings/WiiPane.cpp
@@ -329,6 +384,8 @@
   SkylanderPortal/SkylanderPortalWindow.h
   TAS/GCTASInputWindow.cpp
   TAS/GCTASInputWindow.h
+  TAS/WiiTASInputWindow.cpp
+  TAS/WiiTASInputWindow.h
   TAS/GBATASInputWindow.cpp
   TAS/GBATASInputWindow.h
   TAS/IRWidget.cpp
@@ -343,7 +400,8 @@
   TAS/TASInputWindow.h
   TAS/TASSlider.cpp
   TAS/TASSlider.h
-<<<<<<< HEAD
+  TAS/TASStickBox.cpp
+  TAS/TASStickBox.h
   TAS/TASSpinBox.cpp
   TAS/TASSpinBox.h
   TAS/WiiTASInputWindow.cpp
@@ -352,14 +410,6 @@
   ToolBar.h
   Translation.cpp
   Translation.h
-=======
-  TAS/TASStickBox.cpp
-  TAS/TASStickBox.h
-  TAS/StickWidget.cpp
-  TAS/StickWidget.h
-  TAS/IRWidget.cpp
-  TAS/IRWidget.h
->>>>>>> 036fa30d
   Updater.cpp
   Updater.h
   WiiUpdate.cpp
@@ -601,91 +651,38 @@
 
   # Copy MoltenVK into the bundle
   if(ENABLE_VULKAN)
-    if(USE_BUNDLED_MOLTENVK)
-      add_dependencies(dolphin-emu MoltenVK)
-      ExternalProject_Get_Property(MoltenVK SOURCE_DIR)
-      target_sources(dolphin-emu PRIVATE "${SOURCE_DIR}/Package/Release/MoltenVK/dylib/macOS/libMoltenVK.dylib")
-      set_source_files_properties("${SOURCE_DIR}/Package/Release/MoltenVK/dylib/macOS/libMoltenVK.dylib" PROPERTIES MACOSX_PACKAGE_LOCATION Frameworks GENERATED ON)
-    else()
-      find_file(MOLTENVK_DYLIB NAMES libMoltenVK.dylib PATH_SUFFIXES lib)
-      if(NOT MOLTENVK_DYLIB)
-        message(FATAL_ERROR "Couldn't find libMoltenVK.dylib.  Enable USE_BUNDLED_MOLTENVK?")
-      endif()
-      target_sources(dolphin-emu PRIVATE ${MOLTENVK_DYLIB})
-      set_source_files_properties(${MOLTENVK_DYLIB} PROPERTIES MACOSX_PACKAGE_LOCATION Frameworks)
-    endif()
+    add_dependencies(dolphin-emu MoltenVK)
+    ExternalProject_Get_Property(MoltenVK SOURCE_DIR)
+    target_sources(dolphin-emu PRIVATE "${SOURCE_DIR}/Package/Release/MoltenVK/dylib/macOS/libMoltenVK.dylib")
+    set_source_files_properties("${SOURCE_DIR}/Package/Release/MoltenVK/dylib/macOS/libMoltenVK.dylib" PROPERTIES MACOSX_PACKAGE_LOCATION Frameworks GENERATED ON)
   endif()
 
-  if(NOT SKIP_POSTPROCESS_BUNDLE)
-    # Update library references to make the bundle portable
-    include(DolphinPostprocessBundle)
-    dolphin_postprocess_bundle(dolphin-emu)
-    # Fix rpath
-    add_custom_command(TARGET dolphin-emu
-      POST_BUILD COMMAND
-      ${CMAKE_INSTALL_NAME_TOOL} -add_rpath "@executable_path/../Frameworks/"
-      $<TARGET_FILE:dolphin-emu>)
-  endif()
+  # Update library references to make the bundle portable
+  include(DolphinPostprocessBundle)
+  dolphin_postprocess_bundle(dolphin-emu)
+  # Fix rpath
+  add_custom_command(TARGET dolphin-emu
+    POST_BUILD COMMAND
+    ${CMAKE_INSTALL_NAME_TOOL} -add_rpath "@executable_path/../Frameworks/"
+    $<TARGET_FILE:dolphin-emu>)
 
   if(MACOS_CODE_SIGNING)
     # Code sign make file builds
     add_custom_command(TARGET dolphin-emu
       POST_BUILD COMMAND
       /usr/bin/codesign -f -s "${MACOS_CODE_SIGNING_IDENTITY}" --deep --options=runtime --entitlements "${CMAKE_SOURCE_DIR}/Source/Core/DolphinQt/DolphinEmu$<$<CONFIG:Debug>:Debug>.entitlements" "${CMAKE_RUNTIME_OUTPUT_DIRECTORY}/Dolphin.app" || true)
-
+    
     # Code sign builds for build systems that do have release/debug variants (Xcode)
     add_custom_command(TARGET dolphin-emu
       POST_BUILD COMMAND
       /usr/bin/codesign -f -s "${MACOS_CODE_SIGNING_IDENTITY}" --deep --options=runtime --entitlements "${CMAKE_SOURCE_DIR}/Source/Core/DolphinQt/DolphinEmuDebug.entitlements" "${CMAKE_RUNTIME_OUTPUT_DIRECTORY_DEBUG}/Dolphin.app" || true)
-
+      
     add_custom_command(TARGET dolphin-emu
       POST_BUILD COMMAND
       /usr/bin/codesign -f -s "${MACOS_CODE_SIGNING_IDENTITY}" --deep --options=runtime --entitlements "${CMAKE_SOURCE_DIR}/Source/Core/DolphinQt/DolphinEmu.entitlements" "${CMAKE_RUNTIME_OUTPUT_DIRECTORY_RELEASE}/Dolphin.app" || true)
   endif()
 else()
-  install(TARGETS dolphin-emu RUNTIME DESTINATION ${CMAKE_INSTALL_BINDIR})
-endif()
-
-if (CMAKE_SYSTEM_NAME STREQUAL "Linux" AND STEAM)
-  # Set that we want ORIGIN in FLAGS.
-  # We also want RPATH, not RUNPATH, so disable the new tags.
-  target_link_options(dolphin-emu
-  PRIVATE
-    LINKER:-z,origin
-    LINKER:--disable-new-dtags
-  )
-
-  # For Steam Runtime builds, our Qt shared libraries will be in a "lib" folder.
-  set_target_properties(dolphin-emu PROPERTIES
-    BUILD_WITH_INSTALL_RPATH true
-    INSTALL_RPATH "\$ORIGIN/lib"
-  )
-
-  add_custom_command(TARGET dolphin-emu POST_BUILD
-    COMMAND ${CMAKE_COMMAND} -E make_directory "${CMAKE_RUNTIME_OUTPUT_DIRECTORY}/lib"
-    COMMAND cp "${QT_DIR}/../../LICENSE.*" "${CMAKE_RUNTIME_OUTPUT_DIRECTORY}/lib"
-    COMMAND cp -P "${QT_DIR}/../../*.so*" "${CMAKE_RUNTIME_OUTPUT_DIRECTORY}/lib"
-    COMMAND ${CMAKE_COMMAND} -E copy_directory "${QT_DIR}/../../../plugins" "${CMAKE_RUNTIME_OUTPUT_DIRECTORY}/plugins"
-  )
-
-  # Copy qt.conf
-  target_sources(dolphin-emu PRIVATE "${CMAKE_CURRENT_SOURCE_DIR}/qt.conf")
-  add_custom_command(TARGET dolphin-emu POST_BUILD
-    COMMAND ${CMAKE_COMMAND} -E copy_if_different "${CMAKE_CURRENT_SOURCE_DIR}/qt.conf" "${CMAKE_RUNTIME_OUTPUT_DIRECTORY}/qt.conf"
-  )
-
-  # Mark all data files as resources
-  set_property(DIRECTORY APPEND PROPERTY CMAKE_CONFIGURE_DEPENDS "${CMAKE_SOURCE_DIR}/Data/Sys")
-  file(GLOB_RECURSE resources RELATIVE "${CMAKE_SOURCE_DIR}/Data" "${CMAKE_SOURCE_DIR}/Data/Sys/*")
-  foreach(res ${resources})
-    target_sources(dolphin-emu PRIVATE "${CMAKE_SOURCE_DIR}/Data/${res}")
-    source_group("Resources" FILES "${CMAKE_SOURCE_DIR}/Data/${res}")
-  endforeach()
-
-  # Copy Sys folder
-  add_custom_command(TARGET dolphin-emu POST_BUILD
-    COMMAND ${CMAKE_COMMAND} -E copy_directory "${CMAKE_SOURCE_DIR}/Data/Sys" "${CMAKE_RUNTIME_OUTPUT_DIRECTORY}/Sys"
-  )
+  install(TARGETS dolphin-emu RUNTIME DESTINATION ${bindir})
 endif()
 
 if(USE_MGBA)
