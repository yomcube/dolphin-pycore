--- conflicted
+++ resolved
@@ -137,14 +137,11 @@
   return QFileInfo(GetQSettings().value(QStringLiteral("userstyle/path")).toString()).fileName();
 }
 
-<<<<<<< HEAD
 void Settings::SetUserStyleName(const QString& stylesheet_name)
 {
   GetQSettings().setValue(QStringLiteral("userstyle/name"), stylesheet_name);
 }
 
-=======
->>>>>>> 108af9a2
 void Settings::InitDefaultPalette()
 {
   s_default_palette = std::make_unique<QPalette>(qApp->palette());
@@ -206,11 +203,7 @@
     // which would select Qt's default theme, but unlike other OSes we don't automatically get a
     // default dark theme on Windows when the user has selected dark mode in the Windows settings.
     // So manually check if the user wants dark mode and, if yes, load our embedded dark theme.
-<<<<<<< HEAD
     if (style_type == StyleType::Dark || (style_type != StyleType::Light && IsSystemDark()))
-=======
-    if (IsSystemDark())
->>>>>>> 108af9a2
     {
       QFile file(QStringLiteral(":/dolphin_dark_win/dark.qss"));
       if (file.open(QFile::ReadOnly))
@@ -680,7 +673,6 @@
   return QSettings().value(QStringLiteral("debugger/showjit")).toBool();
 }
 
-<<<<<<< HEAD
 void Settings::SetAssemblerVisible(bool enabled)
 {
   if (IsAssemblerVisible() == enabled)
@@ -693,7 +685,8 @@
 bool Settings::IsAssemblerVisible() const
 {
   return QSettings().value(QStringLiteral("debugger/showassembler")).toBool();
-=======
+}
+
 void Settings::SetScriptingVisible(bool enabled)
 {
   if (IsScriptingVisible() == enabled)
@@ -706,7 +699,6 @@
 bool Settings::IsScriptingVisible() const
 {
   return QSettings().value(QStringLiteral("debugger/showscripting")).toBool();
->>>>>>> 108af9a2
 }
 
 void Settings::RefreshWidgetVisibility()
