<?xml version="1.0" encoding="utf-8"?>
<Project>
  <Import Project="..\..\VSProps\Base.Macros.props" />
  <Import Project="$(VSPropsDir)Base.Targets.props" />
  <PropertyGroup Label="Globals">
    <ProjectGuid>{FA3FA62B-6F58-4B86-9453-4D149940A066}</ProjectGuid>
    <ProjectName>Dolphin</ProjectName>
  </PropertyGroup>
  <Import Project="$(VCTargetsPath)\Microsoft.Cpp.Default.props" />
  <Import Project="$(VSPropsDir)Configuration.Application.props" />
  <Import Project="$(VCTargetsPath)\Microsoft.Cpp.props" />
  <ImportGroup Label="ExtensionSettings" />
  <ImportGroup Label="PropertySheets">
    <Import Project="$(UserRootDir)\Microsoft.Cpp.$(Platform).user.props" Condition="exists('$(UserRootDir)\Microsoft.Cpp.$(Platform).user.props')" Label="LocalAppDataPlatform" />
    <Import Project="$(VSPropsDir)Base.props" />
    <Import Project="$(VSPropsDir)PyEmbed.props" />
    <Import Project="$(VSPropsDir)Base.Dolphin.props" />
    <Import Project="$(VSPropsDir)QtCompile.props" />
  </ImportGroup>
  <PropertyGroup Label="UserMacros" />
  <ItemDefinitionGroup>
    <ClCompile>
      <AdditionalIncludeDirectories>$(ProjectDir)Config\Graphics;%(AdditionalIncludeDirectories)</AdditionalIncludeDirectories>
      <AdditionalIncludeDirectories>$(ProjectDir)Config;%(AdditionalIncludeDirectories)</AdditionalIncludeDirectories>
      <AdditionalIncludeDirectories>$(ProjectDir)Config\ControllerInterface;%(AdditionalIncludeDirectories)</AdditionalIncludeDirectories>
      <AdditionalIncludeDirectories>$(ProjectDir)Config\Mapping;%(AdditionalIncludeDirectories)</AdditionalIncludeDirectories>
      <AdditionalIncludeDirectories>$(ProjectDir)Debugger;%(AdditionalIncludeDirectories)</AdditionalIncludeDirectories>
      <AdditionalIncludeDirectories>$(ProjectDir)FIFO;%(AdditionalIncludeDirectories)</AdditionalIncludeDirectories>
      <AdditionalIncludeDirectories>$(ProjectDir)GameList;%(AdditionalIncludeDirectories)</AdditionalIncludeDirectories>
      <AdditionalIncludeDirectories>$(ProjectDir)NetPlay;%(AdditionalIncludeDirectories)</AdditionalIncludeDirectories>
      <AdditionalIncludeDirectories>$(ProjectDir)QtUtils;%(AdditionalIncludeDirectories)</AdditionalIncludeDirectories>
      <AdditionalIncludeDirectories>$(ProjectDir)Scripting;%(AdditionalIncludeDirectories)</AdditionalIncludeDirectories>
      <AdditionalIncludeDirectories>$(ProjectDir)Settings;%(AdditionalIncludeDirectories)</AdditionalIncludeDirectories>
      <AdditionalIncludeDirectories>$(ProjectDir)TAS;%(AdditionalIncludeDirectories)</AdditionalIncludeDirectories>
      <AdditionalIncludeDirectories>$(ProjectDir)VideoInterface;%(AdditionalIncludeDirectories)</AdditionalIncludeDirectories>

      <!--Qt 6.3.0 headers use std::aligned_storage instead of alignas-->
      <PreprocessorDefinitions>_SILENCE_CXX23_ALIGNED_STORAGE_DEPRECATION_WARNING;%(PreprocessorDefinitions)</PreprocessorDefinitions>

      <!--Jump through some hoops to generate a pch file local to this project-->
      <AdditionalIncludeDirectories>$(SourceDir)PCH;%(AdditionalIncludeDirectories)</AdditionalIncludeDirectories>
      <PrecompiledHeader>Use</PrecompiledHeader>
      <PrecompiledHeaderFile>pch_qt.h</PrecompiledHeaderFile>
      <ForcedIncludeFiles>pch_qt.h</ForcedIncludeFiles>
    </ClCompile>
    <Manifest>
      <AdditionalManifestFiles>DolphinQt.manifest;%(AdditionalManifestFiles)</AdditionalManifestFiles>
    </Manifest>
  </ItemDefinitionGroup>
  <ItemGroup>
    <ClCompile Include="AboutDialog.cpp" />
    <ClCompile Include="CheatSearchFactoryWidget.cpp" />
    <ClCompile Include="CheatSearchWidget.cpp" />
    <ClCompile Include="CheatsManager.cpp" />
    <ClCompile Include="Config\ARCodeWidget.cpp" />
    <ClCompile Include="Config\CheatCodeEditor.cpp" />
    <ClCompile Include="Config\CheatWarningWidget.cpp" />
    <ClCompile Include="Config\CommonControllersWidget.cpp" />
    <ClCompile Include="Config\ControllerInterface\ControllerInterfaceWindow.cpp" />
    <ClCompile Include="Config\ControllerInterface\DualShockUDPClientAddServerDialog.cpp" />
    <ClCompile Include="Config\ControllerInterface\DualShockUDPClientWidget.cpp" />
    <ClCompile Include="Config\ControllerInterface\ServerStringValidator.cpp" />
    <ClCompile Include="Config\ControllersWindow.cpp" />
    <ClCompile Include="Config\FilesystemWidget.cpp" />
    <ClCompile Include="Config\FreeLookWidget.cpp" />
    <ClCompile Include="Config\FreeLookWindow.cpp" />
    <ClCompile Include="Config\GameConfigEdit.cpp" />
    <ClCompile Include="Config\GameConfigHighlighter.cpp" />
    <ClCompile Include="Config\GameConfigWidget.cpp" />
    <ClCompile Include="Config\GamecubeControllersWidget.cpp" />
    <ClCompile Include="Config\GeckoCodeWidget.cpp" />
    <ClCompile Include="Config\Graphics\AdvancedWidget.cpp" />
    <ClCompile Include="Config\Graphics\BalloonTip.cpp" />
    <ClCompile Include="Config\Graphics\EnhancementsWidget.cpp" />
    <ClCompile Include="Config\Graphics\GeneralWidget.cpp" />
    <ClCompile Include="Config\Graphics\GraphicsBool.cpp" />
    <ClCompile Include="Config\Graphics\GraphicsChoice.cpp" />
    <ClCompile Include="Config\Graphics\GraphicsInteger.cpp" />
    <ClCompile Include="Config\Graphics\GraphicsRadio.cpp" />
    <ClCompile Include="Config\Graphics\GraphicsSlider.cpp" />
    <ClCompile Include="Config\Graphics\GraphicsWindow.cpp" />
    <ClCompile Include="Config\Graphics\HacksWidget.cpp" />
    <ClCompile Include="Config\Graphics\PostProcessingConfigWindow.cpp" />
    <ClCompile Include="Config\GraphicsModListWidget.cpp" />
    <ClCompile Include="Config\GraphicsModWarningWidget.cpp" />
    <ClCompile Include="Config\InfoWidget.cpp" />
    <ClCompile Include="Config\LogConfigWidget.cpp" />
    <ClCompile Include="Config\LogWidget.cpp" />
    <ClCompile Include="Config\Mapping\FreeLookGeneral.cpp" />
    <ClCompile Include="Config\Mapping\FreeLookRotation.cpp" />
    <ClCompile Include="Config\Mapping\GBAPadEmu.cpp" />
    <ClCompile Include="Config\Mapping\GCKeyboardEmu.cpp" />
    <ClCompile Include="Config\Mapping\GCMicrophone.cpp" />
    <ClCompile Include="Config\Mapping\GCPadEmu.cpp" />
    <ClCompile Include="Config\Mapping\GCPadWiiUConfigDialog.cpp" />
    <ClCompile Include="Config\Mapping\Hotkey3D.cpp" />
    <ClCompile Include="Config\Mapping\HotkeyControllerProfile.cpp" />
    <ClCompile Include="Config\Mapping\HotkeyDebugging.cpp" />
    <ClCompile Include="Config\Mapping\HotkeyGBA.cpp" />
    <ClCompile Include="Config\Mapping\HotkeyGeneral.cpp" />
    <ClCompile Include="Config\Mapping\HotkeyGraphics.cpp" />
    <ClCompile Include="Config\Mapping\HotkeyStates.cpp" />
    <ClCompile Include="Config\Mapping\HotkeyStatesOther.cpp" />
    <ClCompile Include="Config\Mapping\HotkeyTAS.cpp" />
    <ClCompile Include="Config\Mapping\HotkeyWii.cpp" />
    <ClCompile Include="Config\Mapping\IOWindow.cpp" />
    <ClCompile Include="Config\Mapping\MappingButton.cpp" />
    <ClCompile Include="Config\Mapping\MappingCommon.cpp" />
    <ClCompile Include="Config\Mapping\MappingIndicator.cpp" />
    <ClCompile Include="Config\Mapping\MappingNumeric.cpp" />
    <ClCompile Include="Config\Mapping\MappingWidget.cpp" />
    <ClCompile Include="Config\Mapping\MappingWindow.cpp" />
    <ClCompile Include="Config\Mapping\WiimoteEmuExtension.cpp" />
    <ClCompile Include="Config\Mapping\WiimoteEmuExtensionMotionInput.cpp" />
    <ClCompile Include="Config\Mapping\WiimoteEmuExtensionMotionSimulation.cpp" />
    <ClCompile Include="Config\Mapping\WiimoteEmuGeneral.cpp" />
    <ClCompile Include="Config\Mapping\WiimoteEmuMotionControl.cpp" />
    <ClCompile Include="Config\Mapping\WiimoteEmuMotionControlIMU.cpp" />
    <ClCompile Include="Config\NewPatchDialog.cpp" />
    <ClCompile Include="Config\PatchesWidget.cpp" />
    <ClCompile Include="Config\PropertiesDialog.cpp" />
    <ClCompile Include="Config\SettingsWindow.cpp" />
    <ClCompile Include="Config\ToolTipControls\ToolTipCheckBox.cpp" />
    <ClCompile Include="Config\ToolTipControls\ToolTipComboBox.cpp" />
    <ClCompile Include="Config\ToolTipControls\ToolTipRadioButton.cpp" />
    <ClCompile Include="Config\ToolTipControls\ToolTipSlider.cpp" />
    <ClCompile Include="Config\ToolTipControls\ToolTipSpinBox.cpp" />
    <ClCompile Include="Config\VerifyWidget.cpp" />
    <ClCompile Include="Config\WiimoteControllersWidget.cpp" />
    <ClCompile Include="ConvertDialog.cpp" />
    <ClCompile Include="Debugger\BreakpointDialog.cpp" />
    <ClCompile Include="Debugger\BreakpointWidget.cpp" />
    <ClCompile Include="Debugger\CodeDiffDialog.cpp" />
    <ClCompile Include="Debugger\CodeViewWidget.cpp" />
    <ClCompile Include="Debugger\CodeWidget.cpp" />
    <ClCompile Include="Debugger\JITWidget.cpp" />
    <ClCompile Include="Debugger\MemoryViewWidget.cpp" />
    <ClCompile Include="Debugger\MemoryWidget.cpp" />
    <ClCompile Include="Debugger\NetworkWidget.cpp" />
    <ClCompile Include="Debugger\PatchInstructionDialog.cpp" />
    <ClCompile Include="Debugger\RegisterColumn.cpp" />
    <ClCompile Include="Debugger\RegisterWidget.cpp" />
    <ClCompile Include="Debugger\ThreadWidget.cpp" />
    <ClCompile Include="Debugger\WatchWidget.cpp" />
    <ClCompile Include="DiscordHandler.cpp" />
    <ClCompile Include="DiscordJoinRequestDialog.cpp" />
    <ClCompile Include="FIFO\FIFOAnalyzer.cpp" />
    <ClCompile Include="FIFO\FIFOPlayerWindow.cpp" />
    <ClCompile Include="GameList\GameList.cpp" />
    <ClCompile Include="GameList\GameListModel.cpp" />
    <ClCompile Include="GameList\GameTracker.cpp" />
    <ClCompile Include="GameList\GridProxyModel.cpp" />
    <ClCompile Include="GameList\ListProxyModel.cpp" />
    <ClCompile Include="GBAHost.cpp" />
    <ClCompile Include="GBAWidget.cpp" />
    <ClCompile Include="GCMemcardCreateNewDialog.cpp" />
    <ClCompile Include="GCMemcardManager.cpp" />
    <ClCompile Include="Host.cpp" />
    <ClCompile Include="HotkeyScheduler.cpp" />
    <ClCompile Include="Main.cpp" />
    <ClCompile Include="MainWindow.cpp" />
    <ClCompile Include="MenuBar.cpp" />
    <ClCompile Include="NetPlay\ChunkedProgressDialog.cpp" />
    <ClCompile Include="NetPlay\GameDigestDialog.cpp" />
    <ClCompile Include="NetPlay\GameListDialog.cpp" />
    <ClCompile Include="NetPlay\NetPlayBrowser.cpp" />
    <ClCompile Include="NetPlay\NetPlayDialog.cpp" />
    <ClCompile Include="NetPlay\NetPlaySetupDialog.cpp" />
    <ClCompile Include="NetPlay\PadMappingDialog.cpp" />
    <ClCompile Include="NANDRepairDialog.cpp" />
    <ClCompile Include="NKitWarningDialog.cpp" />
    <ClCompile Include="pch_qt.cpp">
      <PrecompiledHeader>Create</PrecompiledHeader>
    </ClCompile>
    <ClCompile Include="QtUtils\AspectRatioWidget.cpp" />
    <ClCompile Include="QtUtils\BlockUserInputFilter.cpp" />
    <ClCompile Include="QtUtils\DolphinFileDialog.cpp" />
    <ClCompile Include="QtUtils\DoubleClickEventFilter.cpp" />
    <ClCompile Include="QtUtils\ElidedButton.cpp" />
    <ClCompile Include="QtUtils\FileOpenEventFilter.cpp" />
    <ClCompile Include="QtUtils\FlowLayout.cpp" />
    <ClCompile Include="QtUtils\ImageConverter.cpp" />
    <ClCompile Include="QtUtils\ModalMessageBox.cpp" />
    <ClCompile Include="QtUtils\NonDefaultQPushButton.cpp" />
    <ClCompile Include="QtUtils\PartiallyClosableTabWidget.cpp" />
    <ClCompile Include="QtUtils\UTF8CodePointCountValidator.cpp" />
    <ClCompile Include="QtUtils\WindowActivationEventFilter.cpp" />
    <ClCompile Include="QtUtils\WinIconHelper.cpp" />
    <ClCompile Include="QtUtils\WrapInScrollArea.cpp" />
    <ClCompile Include="RenderWidget.cpp" />
    <ClCompile Include="ResourcePackManager.cpp" />
    <ClCompile Include="Resources.cpp" />
    <ClCompile Include="RiivolutionBootWidget.cpp" />
    <ClCompile Include="Scripting/ScriptingWidget.cpp" />
    <ClCompile Include="Scripting/ScriptsListModel.cpp" />
    <ClCompile Include="SearchBar.cpp" />
    <ClCompile Include="Settings.cpp" />
    <ClCompile Include="Settings\AdvancedPane.cpp" />
    <ClCompile Include="Settings\AudioPane.cpp" />
    <ClCompile Include="Settings\BroadbandAdapterSettingsDialog.cpp" />
    <ClCompile Include="Settings\GameCubePane.cpp" />
    <ClCompile Include="Settings\GeneralPane.cpp" />
    <ClCompile Include="Settings\InterfacePane.cpp" />
    <ClCompile Include="Settings\PathPane.cpp" />
    <ClCompile Include="Settings\USBDeviceAddToWhitelistDialog.cpp" />
    <ClCompile Include="Settings\WiiPane.cpp" />
    <ClCompile Include="SkylanderPortal\SkylanderPortalWindow.cpp" />
    <ClCompile Include="TAS\GCTASInputWindow.cpp" />
    <ClCompile Include="TAS\GBATASInputWindow.cpp" />
    <ClCompile Include="TAS\IRWidget.cpp" />
    <ClCompile Include="TAS\StickWidget.cpp" />
    <ClCompile Include="TAS\TASCheckBox.cpp" />
    <ClCompile Include="TAS\TASInputWindow.cpp" />
    <ClCompile Include="TAS\TASControlState.cpp" />
    <ClCompile Include="TAS\TASSlider.cpp" />
<<<<<<< HEAD
    <ClCompile Include="TAS\TASSpinBox.cpp" />
=======
    <ClCompile Include="TAS\TASStickBox.cpp" />
>>>>>>> 036fa30d
    <ClCompile Include="TAS\WiiTASInputWindow.cpp" />
    <ClCompile Include="ToolBar.cpp" />
    <ClCompile Include="Translation.cpp" />
    <ClCompile Include="Updater.cpp" />
    <ClCompile Include="WiiUpdate.cpp" />
  </ItemGroup>
  <!--
    Put C/C++ headers here. If moc needs to be run for the file (only needed if
    Q_OBJECT is used in the file), set the item type to QtMoc. This list can
    also be modified using the VS UI.
    -->
  <ItemGroup>
    <ClInclude Include="Config\CheatCodeEditor.h" />
    <ClInclude Include="Config\GameConfigEdit.h" />
    <ClInclude Include="Config\Mapping\MappingCommon.h" />
    <ClInclude Include="Config\Mapping\MappingIndicator.h" />
    <ClInclude Include="Config\Mapping\MappingNumeric.h" />
    <ClInclude Include="Config\NewPatchDialog.h" />
    <ClInclude Include="Config\PatchesWidget.h" />
    <ClInclude Include="Debugger\RegisterColumn.h" />
    <ClInclude Include="GBAHost.h" />
    <ClInclude Include="QtUtils\ActionHelper.h" />
    <ClInclude Include="QtUtils\DolphinFileDialog.h" />
    <ClInclude Include="QtUtils\FlowLayout.h" />
    <ClInclude Include="QtUtils\ImageConverter.h" />
    <ClInclude Include="QtUtils\ModalMessageBox.h" />
    <ClInclude Include="QtUtils\NonDefaultQPushButton.h" />
    <ClInclude Include="QtUtils\QueueOnObject.h" />
    <ClInclude Include="QtUtils\RunOnObject.h" />
    <ClInclude Include="QtUtils\SignalBlocking.h" />
    <ClInclude Include="QtUtils\WinIconHelper.h" />
    <ClInclude Include="QtUtils\WrapInScrollArea.h" />
    <ClInclude Include="ResourcePackManager.h" />
    <ClInclude Include="Resources.h" />
<<<<<<< HEAD
    <ClInclude Include="TAS\TASControlState.h" />
=======
    <ClInclude Include="TAS\TASStickBox.h" />
>>>>>>> 036fa30d
    <ClInclude Include="TAS\TASSlider.h" />
    <ClInclude Include="Translation.h" />
    <ClInclude Include="WiiUpdate.h" />
    <QtMoc Include="AboutDialog.h" />
    <QtMoc Include="CheatSearchFactoryWidget.h" />
    <QtMoc Include="CheatSearchWidget.h" />
    <QtMoc Include="CheatsManager.h" />
    <QtMoc Include="Config\ARCodeWidget.h" />
    <QtMoc Include="Config\CheatWarningWidget.h" />
    <QtMoc Include="Config\CommonControllersWidget.h" />
    <QtMoc Include="Config\ControllerInterface\ControllerInterfaceWindow.h" />
    <QtMoc Include="Config\ControllerInterface\DualShockUDPClientAddServerDialog.h" />
    <QtMoc Include="Config\ControllerInterface\DualShockUDPClientWidget.h" />
    <QtMoc Include="Config\ControllerInterface\ServerStringValidator.h" />
    <QtMoc Include="Config\ControllersWindow.h" />
    <QtMoc Include="Config\FilesystemWidget.h" />
    <QtMoc Include="Config\FreeLookWidget.h" />
    <QtMoc Include="Config\FreeLookWindow.h" />
    <QtMoc Include="Config\GamecubeControllersWidget.h" />
    <QtMoc Include="Config\GameConfigHighlighter.h" />
    <QtMoc Include="Config\GameConfigWidget.h" />
    <QtMoc Include="Config\GeckoCodeWidget.h" />
    <QtMoc Include="Config\Graphics\AdvancedWidget.h" />
    <QtMoc Include="Config\Graphics\BalloonTip.h" />
    <QtMoc Include="Config\Graphics\EnhancementsWidget.h" />
    <QtMoc Include="Config\Graphics\GeneralWidget.h" />
    <QtMoc Include="Config\Graphics\GraphicsBool.h" />
    <QtMoc Include="Config\Graphics\GraphicsChoice.h" />
    <QtMoc Include="Config\Graphics\GraphicsInteger.h" />
    <QtMoc Include="Config\Graphics\GraphicsRadio.h" />
    <QtMoc Include="Config\Graphics\GraphicsSlider.h" />
    <QtMoc Include="Config\Graphics\GraphicsWidget.h" />
    <QtMoc Include="Config\Graphics\GraphicsWindow.h" />
    <QtMoc Include="Config\Graphics\HacksWidget.h" />
    <QtMoc Include="Config\Graphics\PostProcessingConfigWindow.h" />
    <QtMoc Include="Config\GraphicsModListWidget.h" />
    <QtMoc Include="Config\GraphicsModWarningWidget.h" />
    <QtMoc Include="Config\InfoWidget.h" />
    <QtMoc Include="Config\LogConfigWidget.h" />
    <QtMoc Include="Config\LogWidget.h" />
    <QtMoc Include="Config\Mapping\FreeLookGeneral.h" />
    <QtMoc Include="Config\Mapping\FreeLookRotation.h" />
    <QtMoc Include="Config\Mapping\GBAPadEmu.h" />
    <QtMoc Include="Config\Mapping\GCKeyboardEmu.h" />
    <QtMoc Include="Config\Mapping\GCMicrophone.h" />
    <QtMoc Include="Config\Mapping\GCPadEmu.h" />
    <QtMoc Include="Config\Mapping\GCPadWiiUConfigDialog.h" />
    <QtMoc Include="Config\Mapping\Hotkey3D.h" />
    <QtMoc Include="Config\Mapping\HotkeyControllerProfile.h" />
    <QtMoc Include="Config\Mapping\HotkeyDebugging.h" />
    <QtMoc Include="Config\Mapping\HotkeyGBA.h" />
    <QtMoc Include="Config\Mapping\HotkeyGeneral.h" />
    <QtMoc Include="Config\Mapping\HotkeyGraphics.h" />
    <QtMoc Include="Config\Mapping\HotkeyStates.h" />
    <QtMoc Include="Config\Mapping\HotkeyStatesOther.h" />
    <QtMoc Include="Config\Mapping\HotkeyTAS.h" />
    <QtMoc Include="Config\Mapping\HotkeyWii.h" />
    <QtMoc Include="Config\Mapping\IOWindow.h" />
    <QtMoc Include="Config\Mapping\MappingButton.h" />
    <QtMoc Include="Config\Mapping\MappingWidget.h" />
    <QtMoc Include="Config\Mapping\MappingWindow.h" />
    <QtMoc Include="Config\Mapping\WiimoteEmuExtension.h" />
    <QtMoc Include="Config\Mapping\WiimoteEmuExtensionMotionInput.h" />
    <QtMoc Include="Config\Mapping\WiimoteEmuExtensionMotionSimulation.h" />
    <QtMoc Include="Config\Mapping\WiimoteEmuGeneral.h" />
    <QtMoc Include="Config\Mapping\WiimoteEmuMotionControl.h" />
    <QtMoc Include="Config\Mapping\WiimoteEmuMotionControlIMU.h" />
    <QtMoc Include="Config\PropertiesDialog.h" />
    <QtMoc Include="Config\SettingsWindow.h" />
    <ClInclude Include="Config\ToolTipControls\ToolTipCheckBox.h" />
    <ClInclude Include="Config\ToolTipControls\ToolTipComboBox.h" />
    <ClInclude Include="Config\ToolTipControls\ToolTipRadioButton.h" />
    <ClInclude Include="Config\ToolTipControls\ToolTipSlider.h" />
    <ClInclude Include="Config\ToolTipControls\ToolTipSpinBox.h" />
    <ClInclude Include="Config\ToolTipControls\ToolTipWidget.h" />
    <QtMoc Include="Config\VerifyWidget.h" />
    <QtMoc Include="Config\WiimoteControllersWidget.h" />
    <QtMoc Include="ConvertDialog.h" />
    <QtMoc Include="Debugger\BreakpointDialog.h" />
    <QtMoc Include="Debugger\BreakpointWidget.h" />
    <QtMoc Include="Debugger\CodeDiffDialog.h" />
    <QtMoc Include="Debugger\CodeViewWidget.h" />
    <QtMoc Include="Debugger\CodeWidget.h" />
    <QtMoc Include="Debugger\JITWidget.h" />
    <QtMoc Include="Debugger\MemoryViewWidget.h" />
    <QtMoc Include="Debugger\MemoryWidget.h" />
    <QtMoc Include="Debugger\NetworkWidget.h" />
    <QtMoc Include="Debugger\PatchInstructionDialog.h" />
    <QtMoc Include="Debugger\RegisterWidget.h" />
    <QtMoc Include="Debugger\ThreadWidget.h" />
    <QtMoc Include="Debugger\WatchWidget.h" />
    <QtMoc Include="DiscordHandler.h" />
    <QtMoc Include="DiscordJoinRequestDialog.h" />
    <QtMoc Include="FIFO\FIFOAnalyzer.h" />
    <QtMoc Include="FIFO\FIFOPlayerWindow.h" />
    <QtMoc Include="GameList\GameList.h" />
    <QtMoc Include="GameList\GameListModel.h" />
    <QtMoc Include="GameList\GameTracker.h" />
    <QtMoc Include="GameList\GridProxyModel.h" />
    <QtMoc Include="GameList\ListProxyModel.h" />
    <QtMoc Include="GBAWidget.h" />
    <QtMoc Include="GCMemcardCreateNewDialog.h" />
    <QtMoc Include="GCMemcardManager.h" />
    <QtMoc Include="Host.h" />
    <QtMoc Include="HotkeyScheduler.h" />
    <QtMoc Include="MainWindow.h" />
    <QtMoc Include="MenuBar.h" />
    <QtMoc Include="NetPlay\ChunkedProgressDialog.h" />
    <QtMoc Include="NetPlay\GameDigestDialog.h" />
    <QtMoc Include="NetPlay\GameListDialog.h" />
    <QtMoc Include="NetPlay\NetPlayBrowser.h" />
    <QtMoc Include="NetPlay\NetPlayDialog.h" />
    <QtMoc Include="NetPlay\NetPlaySetupDialog.h" />
    <QtMoc Include="NetPlay\PadMappingDialog.h" />
    <QtMoc Include="NANDRepairDialog.h" />
    <QtMoc Include="NKitWarningDialog.h" />
    <QtMoc Include="QtUtils\AspectRatioWidget.h" />
    <QtMoc Include="QtUtils\BlockUserInputFilter.h" />
    <QtMoc Include="QtUtils\DoubleClickEventFilter.h" />
    <QtMoc Include="QtUtils\ElidedButton.h" />
    <QtMoc Include="QtUtils\FileOpenEventFilter.h" />
    <QtMoc Include="QtUtils\ParallelProgressDialog.h" />
    <QtMoc Include="QtUtils\PartiallyClosableTabWidget.h" />
    <QtMoc Include="QtUtils\UTF8CodePointCountValidator.h" />
    <QtMoc Include="QtUtils\WindowActivationEventFilter.h" />
    <QtMoc Include="RenderWidget.h" />
    <QtMoc Include="RiivolutionBootWidget.h" />
    <QtMoc Include="Scripting/ScriptingWidget.h" />
    <QtMoc Include="SearchBar.h" />
    <QtMoc Include="Settings.h" />
    <QtMoc Include="Settings\AdvancedPane.h" />
    <QtMoc Include="Settings\AudioPane.h" />
    <QtMoc Include="Settings\BroadbandAdapterSettingsDialog.h" />
    <QtMoc Include="Settings\GameCubePane.h" />
    <QtMoc Include="Settings\GeneralPane.h" />
    <QtMoc Include="Settings\InterfacePane.h" />
    <QtMoc Include="Settings\PathPane.h" />
    <QtMoc Include="Settings\USBDeviceAddToWhitelistDialog.h" />
    <QtMoc Include="Settings\WiiPane.h" />
    <QtMoc Include="SkylanderPortal\SkylanderPortalWindow.h" />
    <QtMoc Include="TAS\GCTASInputWindow.h" />
    <QtMoc Include="TAS\GBATASInputWindow.h" />
    <QtMoc Include="TAS\IRWidget.h" />
    <QtMoc Include="TAS\StickWidget.h" />
    <QtMoc Include="TAS\TASCheckBox.h" />
    <QtMoc Include="TAS\TASInputWindow.h" />
    <QtMoc Include="TAS\TASSpinBox.h" />
    <QtMoc Include="TAS\WiiTASInputWindow.h" />
    <QtMoc Include="ToolBar.h" />
    <QtMoc Include="Updater.h" />
  </ItemGroup>
  <ItemGroup>
    <Text Include="CMakeLists.txt" />
  </ItemGroup>
  <ItemGroup>
    <ResourceCompile Include="DolphinQt.rc" />
  </ItemGroup>
  <ItemGroup>
    <Natvis Include="qt6.natvis" />
  </ItemGroup>
  <ItemGroup>
    <ProjectReference Include="$(CoreDir)DolphinLib.vcxproj">
      <Project>{D79392F7-06D6-4B4B-A39F-4D587C215D3A}</Project>
    </ProjectReference>
    <ProjectReference Include="$(CoreDir)Common\SCMRevGen.vcxproj">
      <Project>{41279555-f94f-4ebc-99de-af863c10c5c4}</Project>
    </ProjectReference>
    <ProjectReference Include="$(DolphinRootDir)Languages\Languages.vcxproj">
      <Project>{0e033be3-2e08-428e-9ae9-bc673efa12b5}</Project>
    </ProjectReference>
    <!--
      This project uses its own PCH during compile (because RTTI setting differs),
      but we must also link the "main" pch for the dependants (DolphinLib)
    -->
    <ProjectReference Include="$(SourceDir)PCH\pch.vcxproj">
      <Project>{76563A7F-1011-4EAD-B667-7BB18D09568E}</Project>
      <Private>false</Private>
      <LinkLibraryDependencies>true</LinkLibraryDependencies>
      <UseLibraryDependencyInputs>true</UseLibraryDependencyInputs>
    </ProjectReference>
  </ItemGroup>
  <Import Project="$(ExternalsDir)bzip2\exports.props" />
  <Import Project="$(ExternalsDir)cpp-optparse\exports.props" />
  <Import Project="$(ExternalsDir)discord-rpc\exports.props" />
  <Import Project="$(ExternalsDir)enet\exports.props" />
  <Import Project="$(ExternalsDir)fmt\exports.props" />
  <Import Project="$(ExternalsDir)imgui\exports.props" />
  <Import Project="$(ExternalsDir)implot\exports.props" />
  <Import Project="$(ExternalsDir)liblzma\exports.props" />
  <Import Project="$(ExternalsDir)mbedtls\exports.props" />
  <Import Project="$(ExternalsDir)mGBA\exports.props" />
  <Import Project="$(ExternalsDir)picojson\exports.props" />
  <Import Project="$(ExternalsDir)SFML\exports.props" />
  <Import Project="$(ExternalsDir)soundtouch\exports.props" />
  <Import Project="$(ExternalsDir)zstd\exports.props" />
  <Import Project="$(VCTargetsPath)\Microsoft.Cpp.targets" />
  <ImportGroup Label="ExtensionTargets" />
  <!--Copy Exe, Data directory and DLLs which should be located in the executable directory-->
  <ItemGroup>
    <DataSysFiles Include="$(DolphinRootDir)Data\**\Sys\**\*.*" />
    <DataTxtFiles Include="$(DolphinRootDir)Data\license.txt" />
    <BinaryFiles Include="$(TargetPath)" />
    <AllInputFiles Include="@(DataSysFiles);@(DataTxtFiles);@(BinaryFiles)" />
  </ItemGroup>
  <Target Name="AfterBuild" Inputs="@(AllInputFiles)" Outputs="@(AllInputFiles -> '$(BinaryOutputDir)%(RecursiveDir)%(Filename)%(Extension)')">
    <Message Text="Copying Data directory..." Importance="High" />
    <Copy SourceFiles="@(DataSysFiles)" DestinationFolder="$(BinaryOutputDir)%(RecursiveDir)" Condition="!Exists('$(BinaryOutputDir)%(RecursiveDir)%(Filename)%(DataSysFiles.Extension)') OR $([System.DateTime]::Parse('%(ModifiedTime)').Ticks) &gt; $([System.IO.File]::GetLastWriteTime('$(BinaryOutputDir)%(RecursiveDir)%(Filename)%(DataSysFiles.Extension)').Ticks)" />
    <Copy SourceFiles="@(DataTxtFiles)" DestinationFolder="$(BinaryOutputDir)" Condition="!Exists('$(BinaryOutputDir)%(Filename)%(DataTxtFiles.Extension)') OR $([System.DateTime]::Parse('%(ModifiedTime)').Ticks) &gt; $([System.IO.File]::GetLastWriteTime('$(BinaryOutputDir)%(RecursiveDir)%(Filename)%(DataTxtFiles.Extension)').Ticks)" />
    <Message Text="Copy: @(BinaryFiles) -&gt; $(BinaryOutputDir)" Importance="High" />
    <Copy SourceFiles="@(BinaryFiles)" DestinationFolder="$(BinaryOutputDir)" />
  </Target>
</Project><|MERGE_RESOLUTION|>--- conflicted
+++ resolved
@@ -64,6 +64,7 @@
     <ClCompile Include="Config\FilesystemWidget.cpp" />
     <ClCompile Include="Config\FreeLookWidget.cpp" />
     <ClCompile Include="Config\FreeLookWindow.cpp" />
+    <ClCompile Include="Config\GamecubeControllersWidget.cpp" />
     <ClCompile Include="Config\GameConfigEdit.cpp" />
     <ClCompile Include="Config\GameConfigHighlighter.cpp" />
     <ClCompile Include="Config\GameConfigWidget.cpp" />
@@ -83,6 +84,7 @@
     <ClCompile Include="Config\Graphics\PostProcessingConfigWindow.cpp" />
     <ClCompile Include="Config\GraphicsModListWidget.cpp" />
     <ClCompile Include="Config\GraphicsModWarningWidget.cpp" />
+    <ClCompile Include="Config\Graphics\SoftwareRendererWidget.cpp" />
     <ClCompile Include="Config\InfoWidget.cpp" />
     <ClCompile Include="Config\LogConfigWidget.cpp" />
     <ClCompile Include="Config\LogWidget.cpp" />
@@ -98,6 +100,7 @@
     <ClCompile Include="Config\Mapping\HotkeyDebugging.cpp" />
     <ClCompile Include="Config\Mapping\HotkeyGBA.cpp" />
     <ClCompile Include="Config\Mapping\HotkeyGeneral.cpp" />
+    <ClCompile Include="Config\Mapping\HotkeyGBA.cpp" />
     <ClCompile Include="Config\Mapping\HotkeyGraphics.cpp" />
     <ClCompile Include="Config\Mapping\HotkeyStates.cpp" />
     <ClCompile Include="Config\Mapping\HotkeyStatesOther.cpp" />
@@ -137,6 +140,7 @@
     <ClCompile Include="Debugger\MemoryViewWidget.cpp" />
     <ClCompile Include="Debugger\MemoryWidget.cpp" />
     <ClCompile Include="Debugger\NetworkWidget.cpp" />
+    <ClCompile Include="Debugger\NewBreakpointDialog.cpp" />
     <ClCompile Include="Debugger\PatchInstructionDialog.cpp" />
     <ClCompile Include="Debugger\RegisterColumn.cpp" />
     <ClCompile Include="Debugger\RegisterWidget.cpp" />
@@ -163,6 +167,7 @@
     <ClCompile Include="NetPlay\ChunkedProgressDialog.cpp" />
     <ClCompile Include="NetPlay\GameDigestDialog.cpp" />
     <ClCompile Include="NetPlay\GameListDialog.cpp" />
+    <ClCompile Include="NetPlay\MD5Dialog.cpp" />
     <ClCompile Include="NetPlay\NetPlayBrowser.cpp" />
     <ClCompile Include="NetPlay\NetPlayDialog.cpp" />
     <ClCompile Include="NetPlay\NetPlaySetupDialog.cpp" />
@@ -213,11 +218,8 @@
     <ClCompile Include="TAS\TASInputWindow.cpp" />
     <ClCompile Include="TAS\TASControlState.cpp" />
     <ClCompile Include="TAS\TASSlider.cpp" />
-<<<<<<< HEAD
     <ClCompile Include="TAS\TASSpinBox.cpp" />
-=======
     <ClCompile Include="TAS\TASStickBox.cpp" />
->>>>>>> 036fa30d
     <ClCompile Include="TAS\WiiTASInputWindow.cpp" />
     <ClCompile Include="ToolBar.cpp" />
     <ClCompile Include="Translation.cpp" />
@@ -252,11 +254,8 @@
     <ClInclude Include="QtUtils\WrapInScrollArea.h" />
     <ClInclude Include="ResourcePackManager.h" />
     <ClInclude Include="Resources.h" />
-<<<<<<< HEAD
     <ClInclude Include="TAS\TASControlState.h" />
-=======
     <ClInclude Include="TAS\TASStickBox.h" />
->>>>>>> 036fa30d
     <ClInclude Include="TAS\TASSlider.h" />
     <ClInclude Include="Translation.h" />
     <ClInclude Include="WiiUpdate.h" />
@@ -294,6 +293,7 @@
     <QtMoc Include="Config\Graphics\PostProcessingConfigWindow.h" />
     <QtMoc Include="Config\GraphicsModListWidget.h" />
     <QtMoc Include="Config\GraphicsModWarningWidget.h" />
+    <QtMoc Include="Config\Graphics\SoftwareRendererWidget.h" />
     <QtMoc Include="Config\InfoWidget.h" />
     <QtMoc Include="Config\LogConfigWidget.h" />
     <QtMoc Include="Config\LogWidget.h" />
@@ -344,6 +344,7 @@
     <QtMoc Include="Debugger\MemoryViewWidget.h" />
     <QtMoc Include="Debugger\MemoryWidget.h" />
     <QtMoc Include="Debugger\NetworkWidget.h" />
+    <QtMoc Include="Debugger\NewBreakpointDialog.h" />
     <QtMoc Include="Debugger\PatchInstructionDialog.h" />
     <QtMoc Include="Debugger\RegisterWidget.h" />
     <QtMoc Include="Debugger\ThreadWidget.h" />
@@ -367,6 +368,7 @@
     <QtMoc Include="NetPlay\ChunkedProgressDialog.h" />
     <QtMoc Include="NetPlay\GameDigestDialog.h" />
     <QtMoc Include="NetPlay\GameListDialog.h" />
+    <QtMoc Include="NetPlay\MD5Dialog.h" />
     <QtMoc Include="NetPlay\NetPlayBrowser.h" />
     <QtMoc Include="NetPlay\NetPlayDialog.h" />
     <QtMoc Include="NetPlay\NetPlaySetupDialog.h" />
@@ -438,20 +440,7 @@
       <UseLibraryDependencyInputs>true</UseLibraryDependencyInputs>
     </ProjectReference>
   </ItemGroup>
-  <Import Project="$(ExternalsDir)bzip2\exports.props" />
-  <Import Project="$(ExternalsDir)cpp-optparse\exports.props" />
-  <Import Project="$(ExternalsDir)discord-rpc\exports.props" />
-  <Import Project="$(ExternalsDir)enet\exports.props" />
-  <Import Project="$(ExternalsDir)fmt\exports.props" />
-  <Import Project="$(ExternalsDir)imgui\exports.props" />
-  <Import Project="$(ExternalsDir)implot\exports.props" />
-  <Import Project="$(ExternalsDir)liblzma\exports.props" />
-  <Import Project="$(ExternalsDir)mbedtls\exports.props" />
-  <Import Project="$(ExternalsDir)mGBA\exports.props" />
-  <Import Project="$(ExternalsDir)picojson\exports.props" />
-  <Import Project="$(ExternalsDir)SFML\exports.props" />
-  <Import Project="$(ExternalsDir)soundtouch\exports.props" />
-  <Import Project="$(ExternalsDir)zstd\exports.props" />
+  <Import Project="$(ExternalsDir)ExternalsReferenceAll.props" />
   <Import Project="$(VCTargetsPath)\Microsoft.Cpp.targets" />
   <ImportGroup Label="ExtensionTargets" />
   <!--Copy Exe, Data directory and DLLs which should be located in the executable directory-->
