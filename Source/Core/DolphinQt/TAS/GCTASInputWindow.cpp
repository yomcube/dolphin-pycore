--- conflicted
+++ resolved
@@ -13,13 +13,10 @@
 
 #include "Common/CommonTypes.h"
 
-<<<<<<< HEAD
 #include "Core/HW/GCPad.h"
 #include "Core/HW/GCPadEmu.h"
 
-=======
 #include "DolphinQt/TAS/StickWidget.h"
->>>>>>> 036fa30d
 #include "DolphinQt/TAS/TASCheckBox.h"
 #include "DolphinQt/TAS/TASStickBox.h"
 
@@ -40,132 +37,74 @@
   top_layout->addWidget(m_main_stick_box);
   top_layout->addWidget(m_c_stick_box);
 
-  CreateTriggersBox();
-  CreateButtonsBox();
-
-  // Combine triggers, buttons, and settings into a single row layout
-  auto* trigger_and_buttons_layout = new QHBoxLayout();
-  trigger_and_buttons_layout->addWidget(m_triggers_box);
-  trigger_and_buttons_layout->addWidget(m_buttons_box);
-  trigger_and_buttons_layout->addWidget(m_settings_box);
-  trigger_and_buttons_layout->setAlignment(m_triggers_box, Qt::AlignTop);
-  trigger_and_buttons_layout->setAlignment(m_buttons_box, Qt::AlignTop);
-  trigger_and_buttons_layout->setAlignment(m_settings_box, Qt::AlignTop);
-
-  auto* layout = new QVBoxLayout;
-  layout->addLayout(top_layout);
-  layout->addLayout(trigger_and_buttons_layout);
-
-  setLayout(layout);
-
-  setMinimumWidth(430);
-  setMinimumHeight(390);
-
-  connect(m_toggle_lines, &QCheckBox::toggled, m_main_stick_box->GetStickWidget(),
-          &StickWidget::SetAxisLines);
-  connect(m_toggle_lines, &QCheckBox::toggled, m_c_stick_box->GetStickWidget(),
-          &StickWidget::SetAxisLines);
-
-}
-
-void GCTASInputWindow::CreateTriggersBox()
-{
   m_triggers_box = new QGroupBox(tr("Triggers"));
 
-<<<<<<< HEAD
   auto* l_trigger_layout =
-      CreateSliderValuePairLayout(tr("Left"), GCPad::TRIGGERS_GROUP, GCPad::L_ANALOG, &m_overrider,
-                                  0, 0, 0, 255, Qt::Key_N, m_triggers_box);
+    CreateSliderValuePairLayout(tr("Left"), GCPad::TRIGGERS_GROUP, GCPad::L_ANALOG, &m_overrider,
+                                0, 0, 0, 255, Qt::Key_N, m_triggers_box);
 
   auto* r_trigger_layout =
-      CreateSliderValuePairLayout(tr("Right"), GCPad::TRIGGERS_GROUP, GCPad::R_ANALOG, &m_overrider,
-                                  0, 0, 0, 255, Qt::Key_M, m_triggers_box);
-=======
-  auto* l_trigger_layout = new QVBoxLayout();
-  m_l_trigger_value =
-      CreateSliderValuePair(l_trigger_layout, 0, 255, Qt::Key_N, Qt::Vertical, m_triggers_box);
->>>>>>> 036fa30d
+    CreateSliderValuePairLayout(tr("Right"), GCPad::TRIGGERS_GROUP, GCPad::R_ANALOG, &m_overrider,
+                                0, 0, 0, 255, Qt::Key_M, m_triggers_box);
 
-  auto* r_trigger_layout = new QVBoxLayout();
-  m_r_trigger_value =
-      CreateSliderValuePair(r_trigger_layout, 0, 255, Qt::Key_M, Qt::Vertical, m_triggers_box);
-
-  auto* triggers_layout = new QHBoxLayout;
+  auto* triggers_layout = new QVBoxLayout;
   triggers_layout->addLayout(l_trigger_layout);
   triggers_layout->addLayout(r_trigger_layout);
   m_triggers_box->setLayout(triggers_layout);
-}
 
-void GCTASInputWindow::CreateButtonsBox()
-{
-  m_buttons_box = new QGroupBox(tr("Buttons"));
-
-<<<<<<< HEAD
   m_a_button =
-      CreateButton(QStringLiteral("&A"), GCPad::BUTTONS_GROUP, GCPad::A_BUTTON, &m_overrider);
+    CreateButton(QStringLiteral("&A"), GCPad::BUTTONS_GROUP, GCPad::A_BUTTON, &m_overrider);
   m_b_button =
-      CreateButton(QStringLiteral("&B"), GCPad::BUTTONS_GROUP, GCPad::B_BUTTON, &m_overrider);
+    CreateButton(QStringLiteral("&B"), GCPad::BUTTONS_GROUP, GCPad::B_BUTTON, &m_overrider);
   m_x_button =
-      CreateButton(QStringLiteral("&X"), GCPad::BUTTONS_GROUP, GCPad::X_BUTTON, &m_overrider);
+    CreateButton(QStringLiteral("&X"), GCPad::BUTTONS_GROUP, GCPad::X_BUTTON, &m_overrider);
   m_y_button =
-      CreateButton(QStringLiteral("&Y"), GCPad::BUTTONS_GROUP, GCPad::Y_BUTTON, &m_overrider);
+    CreateButton(QStringLiteral("&Y"), GCPad::BUTTONS_GROUP, GCPad::Y_BUTTON, &m_overrider);
   m_z_button =
-      CreateButton(QStringLiteral("&Z"), GCPad::BUTTONS_GROUP, GCPad::Z_BUTTON, &m_overrider);
+    CreateButton(QStringLiteral("&Z"), GCPad::BUTTONS_GROUP, GCPad::Z_BUTTON, &m_overrider);
   m_start_button = CreateButton(QStringLiteral("&START"), GCPad::BUTTONS_GROUP, GCPad::START_BUTTON,
                                 &m_overrider);
 
   m_l_button =
-      CreateButton(QStringLiteral("&L"), GCPad::TRIGGERS_GROUP, GCPad::L_DIGITAL, &m_overrider);
+    CreateButton(QStringLiteral("&L"), GCPad::TRIGGERS_GROUP, GCPad::L_DIGITAL, &m_overrider);
   m_r_button =
-      CreateButton(QStringLiteral("&R"), GCPad::TRIGGERS_GROUP, GCPad::R_DIGITAL, &m_overrider);
+    CreateButton(QStringLiteral("&R"), GCPad::TRIGGERS_GROUP, GCPad::R_DIGITAL, &m_overrider);
 
   m_left_button =
-      CreateButton(QStringLiteral("L&eft"), GCPad::DPAD_GROUP, DIRECTION_LEFT, &m_overrider);
+    CreateButton(QStringLiteral("L&eft"), GCPad::DPAD_GROUP, DIRECTION_LEFT, &m_overrider);
   m_up_button = CreateButton(QStringLiteral("&Up"), GCPad::DPAD_GROUP, DIRECTION_UP, &m_overrider);
   m_down_button =
-      CreateButton(QStringLiteral("&Down"), GCPad::DPAD_GROUP, DIRECTION_DOWN, &m_overrider);
+    CreateButton(QStringLiteral("&Down"), GCPad::DPAD_GROUP, DIRECTION_DOWN, &m_overrider);
   m_right_button =
-      CreateButton(QStringLiteral("R&ight"), GCPad::DPAD_GROUP, DIRECTION_RIGHT, &m_overrider);
-=======
-  m_a_button = CreateButton(QStringLiteral("&A"));
-  m_b_button = CreateButton(QStringLiteral("&B"));
-  m_x_button = CreateButton(QStringLiteral("&X"));
-  m_y_button = CreateButton(QStringLiteral("&Y"));
-  m_l_button = CreateButton(QStringLiteral("&L"));
-  m_r_button = CreateButton(QStringLiteral("&R"));
-  m_z_button = CreateButton(QStringLiteral("&Z"));
-  m_start_button = CreateButton(QStringLiteral("&S"));
-
-  m_left_button = CreateButton(QStringLiteral("L"));
-  m_up_button = CreateButton(QStringLiteral("U"));
-  m_down_button = CreateButton(QStringLiteral("D"));
-  m_right_button = CreateButton(QStringLiteral("R"));
->>>>>>> 036fa30d
+    CreateButton(QStringLiteral("R&ight"), GCPad::DPAD_GROUP, DIRECTION_RIGHT, &m_overrider);
 
   auto* buttons_layout = new QGridLayout;
   buttons_layout->addWidget(m_a_button, 0, 0);
   buttons_layout->addWidget(m_b_button, 0, 1);
   buttons_layout->addWidget(m_x_button, 0, 2);
   buttons_layout->addWidget(m_y_button, 0, 3);
-  buttons_layout->addWidget(m_l_button, 1, 0);
-  buttons_layout->addWidget(m_r_button, 1, 1);
-  buttons_layout->addWidget(m_z_button, 1, 2);
-  buttons_layout->addWidget(m_start_button, 1, 3);
+  buttons_layout->addWidget(m_z_button, 0, 4);
+  buttons_layout->addWidget(m_l_button, 0, 5);
+  buttons_layout->addWidget(m_r_button, 0, 6);
 
-  auto* dpad_layout = new QGridLayout;
-  dpad_layout->addWidget(m_left_button, 1, 0);
-  dpad_layout->addWidget(m_up_button, 0, 1);
-  dpad_layout->addWidget(m_down_button, 2, 1);
-  dpad_layout->addWidget(m_right_button, 1, 2);
-  dpad_layout->setVerticalSpacing(0);
-  dpad_layout->setHorizontalSpacing(25);
+  buttons_layout->addWidget(m_start_button, 1, 0);
+  buttons_layout->addWidget(m_left_button, 1, 1);
+  buttons_layout->addWidget(m_up_button, 1, 2);
+  buttons_layout->addWidget(m_down_button, 1, 3);
+  buttons_layout->addWidget(m_right_button, 1, 4);
 
-  auto* combined_layout = new QVBoxLayout();
-  combined_layout->setAlignment(Qt::AlignTop);
-  combined_layout->addLayout(buttons_layout);
-  combined_layout->addLayout(dpad_layout);
+  buttons_layout->addItem(new QSpacerItem(1, 1, QSizePolicy::Expanding), 0, 7);
 
-  m_buttons_box->setLayout(combined_layout);
+  m_buttons_box = new QGroupBox(tr("Buttons"));
+  m_buttons_box->setLayout(buttons_layout);
+
+  auto* layout = new QVBoxLayout;
+  layout->addLayout(top_layout);
+  layout->addWidget(m_triggers_box);
+  layout->addWidget(m_buttons_box);
+  layout->addWidget(m_settings_box);
+
+  setLayout(layout);
 }
 
 void GCTASInputWindow::hideEvent(QHideEvent* event)
