// Copyright 2015 Dolphin Emulator Project
// SPDX-License-Identifier: GPL-2.0-or-later

#include "DolphinQt/MainWindow.h"

#include <QApplication>
#include <QCloseEvent>
#include <QDateTime>
#include <QDesktopServices>
#include <QDir>
#include <QDragEnterEvent>
#include <QDropEvent>
#include <QFileInfo>
#include <QIcon>
#include <QMimeData>
#include <QStackedWidget>
#include <QStyleHints>
#include <QVBoxLayout>
#include <QWindow>

#include <fmt/format.h>

#include <future>
#include <optional>
#include <variant>

#if defined(__unix__) || defined(__unix) || defined(__APPLE__)
#include <signal.h>

#include "QtUtils/SignalDaemon.h"
#endif

#ifndef _WIN32
#include <qpa/qplatformnativeinterface.h>
#endif

#include "Common/ScopeGuard.h"
#include "Common/Version.h"
#include "Common/WindowSystemInfo.h"

#include "Core/AchievementManager.h"
#include "Core/Boot/Boot.h"
#include "Core/BootManager.h"
#include "Core/CommonTitles.h"
#include "Core/Config/AchievementSettings.h"
#include "Core/Config/MainSettings.h"
#include "Core/Config/NetplaySettings.h"
#include "Core/Config/UISettings.h"
#include "Core/Config/WiimoteSettings.h"
#include "Core/Core.h"
#include "Core/FreeLookManager.h"
#include "Core/HW/DVD/DVDInterface.h"
#include "Core/HW/GBAPad.h"
#include "Core/HW/GCKeyboard.h"
#include "Core/HW/GCPad.h"
#include "Core/HW/ProcessorInterface.h"
#include "Core/HW/SI/SI_Device.h"
#include "Core/HW/Wiimote.h"
#include "Core/HW/WiimoteEmu/WiimoteEmu.h"
#include "Core/HotkeyManager.h"
#include "Core/IOS/USB/Bluetooth/BTEmu.h"
#include "Core/IOS/USB/Bluetooth/WiimoteDevice.h"
#include "Core/Movie.h"
#include "Core/NetPlayClient.h"
#include "Core/NetPlayProto.h"
#include "Core/NetPlayServer.h"
#include "Core/State.h"
#include "Core/System.h"
#include "Core/WiiUtils.h"

#include "DiscIO/DirectoryBlob.h"
#include "DiscIO/NANDImporter.h"
#include "DiscIO/RiivolutionPatcher.h"

#include "DolphinQt/AboutDialog.h"
#include "DolphinQt/Achievements/AchievementsWindow.h"
#include "DolphinQt/CheatsManager.h"
#include "DolphinQt/Config/ControllersWindow.h"
#include "DolphinQt/Config/FreeLookWindow.h"
#include "DolphinQt/Config/Graphics/GraphicsWindow.h"
#include "DolphinQt/Config/LogConfigWidget.h"
#include "DolphinQt/Config/LogWidget.h"
#include "DolphinQt/Config/Mapping/MappingWindow.h"
#include "DolphinQt/Config/SettingsWindow.h"
#include "DolphinQt/Debugger/AssemblerWidget.h"
#include "DolphinQt/Debugger/BreakpointWidget.h"
#include "DolphinQt/Debugger/CodeViewWidget.h"
#include "DolphinQt/Debugger/CodeWidget.h"
#include "DolphinQt/Debugger/JITWidget.h"
#include "DolphinQt/Debugger/MemoryWidget.h"
#include "DolphinQt/Debugger/NetworkWidget.h"
#include "DolphinQt/Debugger/RegisterWidget.h"
#include "DolphinQt/Debugger/ThreadWidget.h"
#include "DolphinQt/Debugger/WatchWidget.h"
#include "DolphinQt/DiscordHandler.h"
#include "DolphinQt/FIFO/FIFOPlayerWindow.h"
#include "DolphinQt/GCMemcardManager.h"
#include "DolphinQt/GameList/GameList.h"
#include "DolphinQt/Host.h"
#include "DolphinQt/HotkeyScheduler.h"
#include "DolphinQt/InfinityBase/InfinityBaseWindow.h"
#include "DolphinQt/MenuBar.h"
#include "DolphinQt/NKitWarningDialog.h"
#include "DolphinQt/NetPlay/NetPlayBrowser.h"
#include "DolphinQt/NetPlay/NetPlayDialog.h"
#include "DolphinQt/NetPlay/NetPlaySetupDialog.h"
#include "DolphinQt/QtUtils/DolphinFileDialog.h"
#include "DolphinQt/QtUtils/FileOpenEventFilter.h"
#include "DolphinQt/QtUtils/ModalMessageBox.h"
#include "DolphinQt/QtUtils/ParallelProgressDialog.h"
#include "DolphinQt/QtUtils/QueueOnObject.h"
#include "DolphinQt/QtUtils/RunOnObject.h"
#include "DolphinQt/QtUtils/SetWindowDecorations.h"
#include "DolphinQt/QtUtils/WindowActivationEventFilter.h"
#include "DolphinQt/RenderWidget.h"
#include "DolphinQt/ResourcePackManager.h"
#include "DolphinQt/Resources.h"
#include "DolphinQt/RiivolutionBootWidget.h"
#include "DolphinQt/Scripting/ScriptingWidget.h"
#include "DolphinQt/SearchBar.h"
#include "DolphinQt/Settings.h"
#include "DolphinQt/SkylanderPortal/SkylanderPortalWindow.h"
#include "DolphinQt/TAS/GBATASInputWindow.h"
#include "DolphinQt/TAS/GCTASInputWindow.h"
#include "DolphinQt/TAS/WiiTASInputWindow.h"
#include "DolphinQt/ToolBar.h"
#include "DolphinQt/WiiUpdate.h"

#include "InputCommon/ControllerInterface/ControllerInterface.h"
#include "InputCommon/GCAdapter.h"

#include "Scripting/ScriptList.h"

#include "UICommon/DiscordPresence.h"
#include "UICommon/GameFile.h"
#include "UICommon/ResourcePack/Manager.h"
#include "UICommon/ResourcePack/Manifest.h"
#include "UICommon/ResourcePack/ResourcePack.h"

#include "UICommon/UICommon.h"

#include "VideoCommon/NetPlayChatUI.h"
#include "VideoCommon/VideoConfig.h"

#ifdef HAVE_XRANDR
#include "UICommon/X11Utils.h"
// This #define within X11/X.h conflicts with our WiimoteSource enum.
#undef None
#endif

#if defined(__unix__) || defined(__unix) || defined(__APPLE__)
void MainWindow::OnSignal()
{
  close();
}

static void InstallSignalHandler()
{
  struct sigaction sa;
  sa.sa_handler = &SignalDaemon::HandleInterrupt;
  sigemptyset(&sa.sa_mask);
  sa.sa_flags = SA_RESETHAND;
  sigaction(SIGINT, &sa, nullptr);
  sigaction(SIGTERM, &sa, nullptr);
}
#endif

static WindowSystemType GetWindowSystemType()
{
  // Determine WSI type based on Qt platform.
  QString platform_name = QGuiApplication::platformName();
  if (platform_name == QStringLiteral("windows"))
    return WindowSystemType::Windows;
  else if (platform_name == QStringLiteral("cocoa"))
    return WindowSystemType::MacOS;
  else if (platform_name == QStringLiteral("xcb"))
    return WindowSystemType::X11;
  else if (platform_name == QStringLiteral("wayland"))
    return WindowSystemType::Wayland;
  else if (platform_name == QStringLiteral("haiku"))
    return WindowSystemType::Haiku;

  ModalMessageBox::critical(
      nullptr, QStringLiteral("Error"),
      QString::asprintf("Unknown Qt platform: %s", platform_name.toStdString().c_str()));
  return WindowSystemType::Headless;
}

static WindowSystemInfo GetWindowSystemInfo(QWindow* window)
{
  WindowSystemInfo wsi;
  wsi.type = GetWindowSystemType();

  // Our Win32 Qt external doesn't have the private API.
#if defined(WIN32) || defined(__APPLE__) || defined(__HAIKU__)
  wsi.render_window = window ? reinterpret_cast<void*>(window->winId()) : nullptr;
  wsi.render_surface = wsi.render_window;
#else
  QPlatformNativeInterface* pni = QGuiApplication::platformNativeInterface();
  wsi.display_connection = pni->nativeResourceForWindow("display", window);
  if (wsi.type == WindowSystemType::Wayland)
    wsi.render_window = window ? pni->nativeResourceForWindow("surface", window) : nullptr;
  else
    wsi.render_window = window ? reinterpret_cast<void*>(window->winId()) : nullptr;
  wsi.render_surface = wsi.render_window;
#endif
  wsi.render_surface_scale = window ? static_cast<float>(window->devicePixelRatio()) : 1.0f;

  return wsi;
}

static std::vector<std::string> StringListToStdVector(QStringList list)
{
  std::vector<std::string> result;
  result.reserve(list.size());

  for (const QString& s : list)
    result.push_back(s.toStdString());

  return result;
}

<<<<<<< HEAD
MainWindow::MainWindow(std::unique_ptr<BootParameters> boot_parameters,
                       const std::string& movie_path, std::optional<std::string> script)
    : QMainWindow(nullptr)
=======
MainWindow::MainWindow(Core::System& system, std::unique_ptr<BootParameters> boot_parameters,
                       const std::string& movie_path)
    : QMainWindow(nullptr), m_system(system)
>>>>>>> 992b4ea9
{
  setWindowTitle(QString::fromStdString(Common::GetScmRevStr()));
  setWindowIcon(Resources::GetAppIcon());
  setUnifiedTitleAndToolBarOnMac(true);
  setAcceptDrops(true);
  setAttribute(Qt::WA_NativeWindow);

  CreateComponents();

  ConnectGameList();
  ConnectHost();
  ConnectToolBar();
  ConnectRenderWidget();
  ConnectStack();
  ConnectMenuBar();

  QSettings& settings = Settings::GetQSettings();
  restoreState(settings.value(QStringLiteral("mainwindow/state")).toByteArray());
  restoreGeometry(settings.value(QStringLiteral("mainwindow/geometry")).toByteArray());
  if (!Settings::Instance().IsBatchModeEnabled())
  {
    SetQWidgetWindowDecorations(this);
    show();
  }

  InitControllers();
  ConnectHotkeys();

#if QT_VERSION >= QT_VERSION_CHECK(6, 5, 0)
  connect(QGuiApplication::styleHints(), &QStyleHints::colorSchemeChanged, this,
          [this](Qt::ColorScheme colorScheme) {
            Settings::Instance().ApplyStyle();
            if (m_skylander_window)
              m_skylander_window->RefreshList();
          });
#endif

  connect(m_cheats_manager, &CheatsManager::OpenGeneralSettings, this,
          &MainWindow::ShowGeneralWindow);

#ifdef USE_RETRO_ACHIEVEMENTS
  connect(m_cheats_manager, &CheatsManager::OpenAchievementSettings, this,
          &MainWindow::ShowAchievementSettings);
  connect(m_game_list, &GameList::OpenAchievementSettings, this,
          &MainWindow::ShowAchievementSettings);
#endif  // USE_RETRO_ACHIEVEMENTS

  InitCoreCallbacks();

  NetPlayInit();

#ifdef USE_RETRO_ACHIEVEMENTS
  AchievementManager::GetInstance().Init();
  if (AchievementManager::GetInstance().IsHardcoreModeActive())
    Settings::Instance().SetDebugModeEnabled(false);
#endif  // USE_RETRO_ACHIEVEMENTS

#if defined(__unix__) || defined(__unix) || defined(__APPLE__)
  auto* daemon = new SignalDaemon(this);

  connect(daemon, &SignalDaemon::InterruptReceived, this, &MainWindow::OnSignal);

  InstallSignalHandler();
#endif

  if (boot_parameters)
  {
    m_pending_boot = std::move(boot_parameters);

    if (!movie_path.empty())
    {
      std::optional<std::string> savestate_path;
      if (m_system.GetMovie().PlayInput(movie_path, &savestate_path))
      {
        m_pending_boot->boot_session_data.SetSavestateData(std::move(savestate_path),
                                                           DeleteSavestateAfterBoot::No);
        emit RecordingStatusChanged(true);
      }
    }
  }

  m_state_slot =
      std::clamp(Settings::Instance().GetStateSlot(), 1, static_cast<int>(State::NUM_STATES));

  m_render_widget_geometry = settings.value(QStringLiteral("renderwidget/geometry")).toByteArray();

  // Restoring of window states can sometimes go wrong, resulting in widgets being visible when they
  // shouldn't be so we have to reapply all our rules afterwards.
  Settings::Instance().RefreshWidgetVisibility();

  if (!ResourcePack::Init())
  {
    ModalMessageBox::critical(this, tr("Error"),
                              tr("Error occurred while loading some texture packs"));
  }

  for (auto& pack : ResourcePack::GetPacks())
  {
    if (!pack.IsValid())
    {
      ModalMessageBox::critical(this, tr("Error"),
                                tr("Invalid Pack %1 provided: %2")
                                    .arg(QString::fromStdString(pack.GetPath()))
                                    .arg(QString::fromStdString(pack.GetError())));
      return;
    }
  }

  Host::GetInstance()->SetMainWindowHandle(reinterpret_cast<void*>(winId()));

  if (m_pending_boot != nullptr)
  {
    StartGame(std::move(m_pending_boot));
    m_pending_boot.reset();
  }

  if (script.has_value())
  {
    Scripts::g_scripts[script.value()] = nullptr;
  }
}

MainWindow::~MainWindow()
{
  // Shut down NetPlay first to avoid race condition segfault
  Settings::Instance().ResetNetPlayClient();
  Settings::Instance().ResetNetPlayServer();

#ifdef USE_RETRO_ACHIEVEMENTS
  AchievementManager::GetInstance().Shutdown();
#endif  // USE_RETRO_ACHIEVEMENTS

  delete m_render_widget;
  delete m_netplay_dialog;

  for (int i = 0; i < 4; i++)
  {
    delete m_gc_tas_input_windows[i];
    delete m_gba_tas_input_windows[i];
    delete m_wii_tas_input_windows[i];
  }

  ShutdownControllers();

  QSettings& settings = Settings::GetQSettings();

  if (!Settings::Instance().IsBatchModeEnabled())
  {
    settings.setValue(QStringLiteral("mainwindow/state"), saveState());
    settings.setValue(QStringLiteral("mainwindow/geometry"), saveGeometry());
  }

  settings.setValue(QStringLiteral("renderwidget/geometry"), m_render_widget_geometry);

  Config::Save();
}

WindowSystemInfo MainWindow::GetWindowSystemInfo() const
{
  return ::GetWindowSystemInfo(m_render_widget->windowHandle());
}

void MainWindow::InitControllers()
{
  if (g_controller_interface.IsInit())
    return;

  UICommon::InitControllers(::GetWindowSystemInfo(windowHandle()));

  m_hotkey_scheduler = new HotkeyScheduler();
  m_hotkey_scheduler->Start();

  // Defaults won't work reliably without loading and saving the config first

  Wiimote::LoadConfig();
  Wiimote::GetConfig()->SaveConfig();

  Pad::LoadConfig();
  Pad::GetConfig()->SaveConfig();

  Pad::LoadGBAConfig();
  Pad::GetGBAConfig()->SaveConfig();

  Keyboard::LoadConfig();
  Keyboard::GetConfig()->SaveConfig();

  FreeLook::LoadInputConfig();
  FreeLook::GetInputConfig()->SaveConfig();
}

void MainWindow::ShutdownControllers()
{
  m_hotkey_scheduler->Stop();

  Settings::Instance().UnregisterDevicesChangedCallback();

  UICommon::ShutdownControllers();

  m_hotkey_scheduler->deleteLater();
}

void MainWindow::InitCoreCallbacks()
{
  connect(&Settings::Instance(), &Settings::EmulationStateChanged, this, [this](Core::State state) {
    if (state == Core::State::Uninitialized)
      OnStopComplete();

    if (state == Core::State::Running && m_fullscreen_requested)
    {
      FullScreen();
      m_fullscreen_requested = false;
    }
  });
  installEventFilter(this);
  m_render_widget->installEventFilter(this);

  // Handle file open events
  auto* filter = new FileOpenEventFilter(QGuiApplication::instance());
  connect(filter, &FileOpenEventFilter::fileOpened, this, [this](const QString& file_name) {
    StartGame(BootParameters::GenerateFromFile(file_name.toStdString()));
  });
}

static void InstallHotkeyFilter(QWidget* dialog)
{
  auto* filter = new WindowActivationEventFilter(dialog);
  dialog->installEventFilter(filter);

  filter->connect(filter, &WindowActivationEventFilter::windowDeactivated,
                  [] { HotkeyManagerEmu::Enable(true); });
  filter->connect(filter, &WindowActivationEventFilter::windowActivated,
                  [] { HotkeyManagerEmu::Enable(false); });
}

void MainWindow::CreateComponents()
{
  m_menu_bar = new MenuBar(this);
  m_tool_bar = new ToolBar(this);
  m_search_bar = new SearchBar(this);
  m_game_list = new GameList(this);
  m_render_widget = new RenderWidget;
  m_stack = new QStackedWidget(this);

  for (int i = 0; i < 4; i++)
  {
    m_gc_tas_input_windows[i] = new GCTASInputWindow(nullptr, i);
    m_gba_tas_input_windows[i] = new GBATASInputWindow(nullptr, i);
    m_wii_tas_input_windows[i] = new WiiTASInputWindow(nullptr, i);
  }

  m_jit_widget = new JITWidget(m_system, this);
  m_log_widget = new LogWidget(this);
  m_log_config_widget = new LogConfigWidget(this);
  m_memory_widget = new MemoryWidget(m_system, this);
  m_network_widget = new NetworkWidget(this);
  m_register_widget = new RegisterWidget(this);
  m_thread_widget = new ThreadWidget(this);
  m_watch_widget = new WatchWidget(this);
  m_breakpoint_widget = new BreakpointWidget(this);
  m_code_widget = new CodeWidget(this);
  m_cheats_manager = new CheatsManager(m_system, this);
  m_assembler_widget = new AssemblerWidget(this);
  m_scripting_widget = new ScriptingWidget(this);

  const auto request_watch = [this](QString name, u32 addr) {
    m_watch_widget->AddWatch(name, addr);
  };
  const auto request_breakpoint = [this](u32 addr) { m_breakpoint_widget->AddBP(addr); };
  const auto request_memory_breakpoint = [this](u32 addr) {
    m_breakpoint_widget->AddAddressMBP(addr);
  };
  const auto request_view_in_memory = [this](u32 addr) { m_memory_widget->SetAddress(addr); };
  const auto request_view_in_code = [this](u32 addr) {
    m_code_widget->SetAddress(addr, CodeViewWidget::SetAddressUpdate::WithDetailedUpdate);
  };

  connect(m_jit_widget, &JITWidget::SetCodeAddress, m_code_widget, &CodeWidget::OnSetCodeAddress);
  connect(m_watch_widget, &WatchWidget::RequestMemoryBreakpoint, request_memory_breakpoint);
  connect(m_watch_widget, &WatchWidget::ShowMemory, m_memory_widget, &MemoryWidget::SetAddress);
  connect(m_register_widget, &RegisterWidget::RequestMemoryBreakpoint, request_memory_breakpoint);
  connect(m_register_widget, &RegisterWidget::RequestWatch, request_watch);
  connect(m_register_widget, &RegisterWidget::RequestViewInMemory, request_view_in_memory);
  connect(m_register_widget, &RegisterWidget::RequestViewInCode, request_view_in_code);
  connect(m_thread_widget, &ThreadWidget::RequestBreakpoint, request_breakpoint);
  connect(m_thread_widget, &ThreadWidget::RequestMemoryBreakpoint, request_memory_breakpoint);
  connect(m_thread_widget, &ThreadWidget::RequestWatch, request_watch);
  connect(m_thread_widget, &ThreadWidget::RequestViewInMemory, request_view_in_memory);
  connect(m_thread_widget, &ThreadWidget::RequestViewInCode, request_view_in_code);

  connect(m_code_widget, &CodeWidget::RequestPPCComparison, m_jit_widget,
          &JITWidget::OnRequestPPCComparison);
  connect(m_code_widget, &CodeWidget::ShowMemory, m_memory_widget, &MemoryWidget::SetAddress);
  connect(m_memory_widget, &MemoryWidget::ShowCode, m_code_widget, [this](u32 address) {
    m_code_widget->SetAddress(address, CodeViewWidget::SetAddressUpdate::WithDetailedUpdate);
  });
  connect(m_memory_widget, &MemoryWidget::RequestWatch, request_watch);

  connect(m_breakpoint_widget, &BreakpointWidget::ShowCode, [this](u32 address) {
    if (Core::GetState(m_system) == Core::State::Paused)
      m_code_widget->SetAddress(address, CodeViewWidget::SetAddressUpdate::WithDetailedUpdate);
  });
  connect(m_breakpoint_widget, &BreakpointWidget::ShowMemory, m_memory_widget,
          &MemoryWidget::SetAddress);
  connect(m_cheats_manager, &CheatsManager::ShowMemory, m_memory_widget, &MemoryWidget::SetAddress);
  connect(m_cheats_manager, &CheatsManager::RequestWatch, request_watch);
}

void MainWindow::ConnectMenuBar()
{
  setMenuBar(m_menu_bar);
  // File
  connect(m_menu_bar, &MenuBar::Open, this, &MainWindow::Open);
  connect(m_menu_bar, &MenuBar::Exit, this, &MainWindow::close);
  connect(m_menu_bar, &MenuBar::EjectDisc, this, &MainWindow::EjectDisc);
  connect(m_menu_bar, &MenuBar::ChangeDisc, this, &MainWindow::ChangeDisc);
  connect(m_menu_bar, &MenuBar::OpenUserFolder, this, &MainWindow::OpenUserFolder);

  // Emulation
  connect(m_menu_bar, &MenuBar::Pause, this, &MainWindow::Pause);
  connect(m_menu_bar, &MenuBar::Play, this, [this]() { Play(); });
  connect(m_menu_bar, &MenuBar::Stop, this, &MainWindow::RequestStop);
  connect(m_menu_bar, &MenuBar::Reset, this, &MainWindow::Reset);
  connect(m_menu_bar, &MenuBar::Fullscreen, this, &MainWindow::FullScreen);
  connect(m_menu_bar, &MenuBar::FrameAdvance, this, &MainWindow::FrameAdvance);
  connect(m_menu_bar, &MenuBar::Screenshot, this, &MainWindow::ScreenShot);
  connect(m_menu_bar, &MenuBar::StateLoad, this, &MainWindow::StateLoad);
  connect(m_menu_bar, &MenuBar::StateSave, this, &MainWindow::StateSave);
  connect(m_menu_bar, &MenuBar::StateLoadSlot, this, &MainWindow::StateLoadSlot);
  connect(m_menu_bar, &MenuBar::StateSaveSlot, this, &MainWindow::StateSaveSlot);
  connect(m_menu_bar, &MenuBar::StateLoadSlotAt, this, &MainWindow::StateLoadSlotAt);
  connect(m_menu_bar, &MenuBar::StateSaveSlotAt, this, &MainWindow::StateSaveSlotAt);
  connect(m_menu_bar, &MenuBar::StateLoadUndo, this, &MainWindow::StateLoadUndo);
  connect(m_menu_bar, &MenuBar::StateSaveUndo, this, &MainWindow::StateSaveUndo);
  connect(m_menu_bar, &MenuBar::StateSaveOldest, this, &MainWindow::StateSaveOldest);
  connect(m_menu_bar, &MenuBar::SetStateSlot, this, &MainWindow::SetStateSlot);

  // Options
  connect(m_menu_bar, &MenuBar::Configure, this, &MainWindow::ShowSettingsWindow);
  connect(m_menu_bar, &MenuBar::ConfigureGraphics, this, &MainWindow::ShowGraphicsWindow);
  connect(m_menu_bar, &MenuBar::ConfigureAudio, this, &MainWindow::ShowAudioWindow);
  connect(m_menu_bar, &MenuBar::ConfigureControllers, this, &MainWindow::ShowControllersWindow);
  connect(m_menu_bar, &MenuBar::ConfigureHotkeys, this, &MainWindow::ShowHotkeyDialog);
  connect(m_menu_bar, &MenuBar::ConfigureFreelook, this, &MainWindow::ShowFreeLookWindow);

  // Tools
  connect(m_menu_bar, &MenuBar::ShowMemcardManager, this, &MainWindow::ShowMemcardManager);
  connect(m_menu_bar, &MenuBar::ShowResourcePackManager, this,
          &MainWindow::ShowResourcePackManager);
  connect(m_menu_bar, &MenuBar::ShowCheatsManager, this, &MainWindow::ShowCheatsManager);
  connect(m_menu_bar, &MenuBar::BootGameCubeIPL, this, &MainWindow::OnBootGameCubeIPL);
  connect(m_menu_bar, &MenuBar::ImportNANDBackup, this, &MainWindow::OnImportNANDBackup);
  connect(m_menu_bar, &MenuBar::PerformOnlineUpdate, this, &MainWindow::PerformOnlineUpdate);
  connect(m_menu_bar, &MenuBar::BootWiiSystemMenu, this, &MainWindow::BootWiiSystemMenu);
  connect(m_menu_bar, &MenuBar::StartNetPlay, this, &MainWindow::ShowNetPlaySetupDialog);
  connect(m_menu_bar, &MenuBar::BrowseNetPlay, this, &MainWindow::ShowNetPlayBrowser);
  connect(m_menu_bar, &MenuBar::ShowFIFOPlayer, this, &MainWindow::ShowFIFOPlayer);
  connect(m_menu_bar, &MenuBar::ShowSkylanderPortal, this, &MainWindow::ShowSkylanderPortal);
  connect(m_menu_bar, &MenuBar::ShowInfinityBase, this, &MainWindow::ShowInfinityBase);
  connect(m_menu_bar, &MenuBar::ConnectWiiRemote, this, &MainWindow::OnConnectWiiRemote);

#ifdef USE_RETRO_ACHIEVEMENTS
  connect(m_menu_bar, &MenuBar::ShowAchievementsWindow, this, &MainWindow::ShowAchievementsWindow);
#endif  // USE_RETRO_ACHIEVEMENTS

  // Movie
  connect(m_menu_bar, &MenuBar::PlayRecording, this, &MainWindow::OnPlayRecording);
  connect(m_menu_bar, &MenuBar::StartRecording, this, &MainWindow::OnStartRecording);
  connect(m_menu_bar, &MenuBar::StopRecording, this, &MainWindow::OnStopRecording);
  connect(m_menu_bar, &MenuBar::ExportRecording, this, &MainWindow::OnExportRecording);
  connect(m_menu_bar, &MenuBar::ShowTASInput, this, &MainWindow::ShowTASInput);

  // View
  connect(m_menu_bar, &MenuBar::ShowList, m_game_list, &GameList::SetListView);
  connect(m_menu_bar, &MenuBar::ShowGrid, m_game_list, &GameList::SetGridView);
  connect(m_menu_bar, &MenuBar::PurgeGameListCache, m_game_list, &GameList::PurgeCache);
  connect(m_menu_bar, &MenuBar::ShowSearch, m_search_bar, &SearchBar::Show);

  connect(m_menu_bar, &MenuBar::ColumnVisibilityToggled, m_game_list,
          &GameList::OnColumnVisibilityToggled);

  connect(m_menu_bar, &MenuBar::GameListPlatformVisibilityToggled, m_game_list,
          &GameList::OnGameListVisibilityChanged);
  connect(m_menu_bar, &MenuBar::GameListRegionVisibilityToggled, m_game_list,
          &GameList::OnGameListVisibilityChanged);

  connect(m_menu_bar, &MenuBar::ShowAboutDialog, this, &MainWindow::ShowAboutDialog);

  connect(m_game_list, &GameList::SelectionChanged, m_menu_bar, &MenuBar::SelectionChanged);
  connect(this, &MainWindow::ReadOnlyModeChanged, m_menu_bar, &MenuBar::ReadOnlyModeChanged);
  connect(this, &MainWindow::RecordingStatusChanged, m_menu_bar, &MenuBar::RecordingStatusChanged);
}

void MainWindow::ConnectHotkeys()
{
  connect(m_hotkey_scheduler, &HotkeyScheduler::Open, this, &MainWindow::Open);
  connect(m_hotkey_scheduler, &HotkeyScheduler::ChangeDisc, this, &MainWindow::ChangeDisc);
  connect(m_hotkey_scheduler, &HotkeyScheduler::EjectDisc, this, &MainWindow::EjectDisc);
  connect(m_hotkey_scheduler, &HotkeyScheduler::ExitHotkey, this, &MainWindow::close);
  connect(m_hotkey_scheduler, &HotkeyScheduler::UnlockCursor, this, &MainWindow::UnlockCursor);
  connect(m_hotkey_scheduler, &HotkeyScheduler::TogglePauseHotkey, this, &MainWindow::TogglePause);
  connect(m_hotkey_scheduler, &HotkeyScheduler::ActivateChat, this, &MainWindow::OnActivateChat);
  connect(m_hotkey_scheduler, &HotkeyScheduler::RequestGolfControl, this,
          &MainWindow::OnRequestGolfControl);
  connect(m_hotkey_scheduler, &HotkeyScheduler::RefreshGameListHotkey, this,
          &MainWindow::RefreshGameList);
  connect(m_hotkey_scheduler, &HotkeyScheduler::StopHotkey, this, &MainWindow::RequestStop);
  connect(m_hotkey_scheduler, &HotkeyScheduler::ResetHotkey, this, &MainWindow::Reset);
  connect(m_hotkey_scheduler, &HotkeyScheduler::ScreenShotHotkey, this, &MainWindow::ScreenShot);
  connect(m_hotkey_scheduler, &HotkeyScheduler::FullScreenHotkey, this, &MainWindow::FullScreen);

  connect(m_hotkey_scheduler, &HotkeyScheduler::StateLoadSlot, this, &MainWindow::StateLoadSlotAt);
  connect(m_hotkey_scheduler, &HotkeyScheduler::StateSaveSlot, this, &MainWindow::StateSaveSlotAt);
  connect(m_hotkey_scheduler, &HotkeyScheduler::StateLoadLastSaved, this,
          &MainWindow::StateLoadLastSavedAt);
  connect(m_hotkey_scheduler, &HotkeyScheduler::StateLoadUndo, this, &MainWindow::StateLoadUndo);
  connect(m_hotkey_scheduler, &HotkeyScheduler::StateSaveUndo, this, &MainWindow::StateSaveUndo);
  connect(m_hotkey_scheduler, &HotkeyScheduler::StateSaveOldest, this,
          &MainWindow::StateSaveOldest);
  connect(m_hotkey_scheduler, &HotkeyScheduler::StateSaveFile, this, &MainWindow::StateSave);
  connect(m_hotkey_scheduler, &HotkeyScheduler::StateLoadFile, this, &MainWindow::StateLoad);

  connect(m_hotkey_scheduler, &HotkeyScheduler::StateLoadSlotHotkey, this,
          &MainWindow::StateLoadSlot);
  connect(m_hotkey_scheduler, &HotkeyScheduler::StateSaveSlotHotkey, this,
          &MainWindow::StateSaveSlot);
  connect(m_hotkey_scheduler, &HotkeyScheduler::SetStateSlotHotkey, this,
          &MainWindow::SetStateSlot);
  connect(m_hotkey_scheduler, &HotkeyScheduler::IncrementSelectedStateSlotHotkey, this,
          &MainWindow::IncrementSelectedStateSlot);
  connect(m_hotkey_scheduler, &HotkeyScheduler::DecrementSelectedStateSlotHotkey, this,
          &MainWindow::DecrementSelectedStateSlot);
  connect(m_hotkey_scheduler, &HotkeyScheduler::StartRecording, this,
          &MainWindow::OnStartRecording);
  connect(m_hotkey_scheduler, &HotkeyScheduler::PlayRecording, this, &MainWindow::OnPlayRecording);
  connect(m_hotkey_scheduler, &HotkeyScheduler::ExportRecording, this,
          &MainWindow::OnExportRecording);
  connect(m_hotkey_scheduler, &HotkeyScheduler::ConnectWiiRemote, this,
          &MainWindow::OnConnectWiiRemote);
  connect(m_hotkey_scheduler, &HotkeyScheduler::ToggleReadOnlyMode, [this] {
    auto& movie = m_system.GetMovie();
    bool read_only = !movie.IsReadOnly();
    movie.SetReadOnly(read_only);
    emit ReadOnlyModeChanged(read_only);
  });
#ifdef USE_RETRO_ACHIEVEMENTS
  connect(m_hotkey_scheduler, &HotkeyScheduler::OpenAchievements, this,
          &MainWindow::ShowAchievementsWindow, Qt::QueuedConnection);
#endif  // USE_RETRO_ACHIEVEMENTS

  connect(m_hotkey_scheduler, &HotkeyScheduler::Step, m_code_widget, &CodeWidget::Step);
  connect(m_hotkey_scheduler, &HotkeyScheduler::StepOver, m_code_widget, &CodeWidget::StepOver);
  connect(m_hotkey_scheduler, &HotkeyScheduler::StepOut, m_code_widget, &CodeWidget::StepOut);
  connect(m_hotkey_scheduler, &HotkeyScheduler::Skip, m_code_widget, &CodeWidget::Skip);

  connect(m_hotkey_scheduler, &HotkeyScheduler::ShowPC, m_code_widget, &CodeWidget::ShowPC);
  connect(m_hotkey_scheduler, &HotkeyScheduler::SetPC, m_code_widget, &CodeWidget::SetPC);

  connect(m_hotkey_scheduler, &HotkeyScheduler::ToggleBreakpoint, m_code_widget,
          &CodeWidget::ToggleBreakpoint);
  connect(m_hotkey_scheduler, &HotkeyScheduler::AddBreakpoint, m_code_widget,
          &CodeWidget::AddBreakpoint);

  connect(m_hotkey_scheduler, &HotkeyScheduler::SkylandersPortalHotkey, this,
          &MainWindow::ShowSkylanderPortal);
  connect(m_hotkey_scheduler, &HotkeyScheduler::InfinityBaseHotkey, this,
          &MainWindow::ShowInfinityBase);
}

void MainWindow::ConnectToolBar()
{
  addToolBar(m_tool_bar);

  connect(m_tool_bar, &ToolBar::OpenPressed, this, &MainWindow::Open);
  connect(m_tool_bar, &ToolBar::RefreshPressed, this, &MainWindow::RefreshGameList);

  connect(m_tool_bar, &ToolBar::PlayPressed, this, [this]() { Play(); });
  connect(m_tool_bar, &ToolBar::PausePressed, this, &MainWindow::Pause);
  connect(m_tool_bar, &ToolBar::StopPressed, this, &MainWindow::RequestStop);
  connect(m_tool_bar, &ToolBar::FullScreenPressed, this, &MainWindow::FullScreen);
  connect(m_tool_bar, &ToolBar::ScreenShotPressed, this, &MainWindow::ScreenShot);
  connect(m_tool_bar, &ToolBar::SettingsPressed, this, &MainWindow::ShowSettingsWindow);
  connect(m_tool_bar, &ToolBar::ControllersPressed, this, &MainWindow::ShowControllersWindow);
  connect(m_tool_bar, &ToolBar::GraphicsPressed, this, &MainWindow::ShowGraphicsWindow);
  connect(m_tool_bar, &ToolBar::ScriptingPressed, this, &MainWindow::ShowScriptingWidget);

  connect(m_tool_bar, &ToolBar::StepPressed, m_code_widget, &CodeWidget::Step);
  connect(m_tool_bar, &ToolBar::StepOverPressed, m_code_widget, &CodeWidget::StepOver);
  connect(m_tool_bar, &ToolBar::StepOutPressed, m_code_widget, &CodeWidget::StepOut);
  connect(m_tool_bar, &ToolBar::SkipPressed, m_code_widget, &CodeWidget::Skip);
  connect(m_tool_bar, &ToolBar::ShowPCPressed, m_code_widget, &CodeWidget::ShowPC);
  connect(m_tool_bar, &ToolBar::SetPCPressed, m_code_widget, &CodeWidget::SetPC);
}

void MainWindow::ConnectGameList()
{
  connect(m_game_list, &GameList::GameSelected, this, [this]() { Play(); });
  connect(m_game_list, &GameList::NetPlayHost, this, &MainWindow::NetPlayHost);
  connect(m_game_list, &GameList::OnStartWithRiivolution, this,
          &MainWindow::ShowRiivolutionBootWidget);

  connect(m_game_list, &GameList::OpenGeneralSettings, this, &MainWindow::ShowGeneralWindow);
  connect(m_game_list, &GameList::OpenGraphicsSettings, this, &MainWindow::ShowGraphicsWindow);
}

void MainWindow::ConnectRenderWidget()
{
  m_rendering_to_main = false;
  m_render_widget->hide();
  connect(m_render_widget, &RenderWidget::Closed, this, &MainWindow::ForceStop);
  connect(m_render_widget, &RenderWidget::FocusChanged, this, [this](bool focus) {
    if (m_render_widget->isFullScreen())
      SetFullScreenResolution(focus);
  });
}

void MainWindow::ConnectHost()
{
  connect(Host::GetInstance(), &Host::RequestStop, this, &MainWindow::RequestStop);
}

void MainWindow::ConnectStack()
{
  auto* widget = new QWidget;
  auto* layout = new QVBoxLayout;
  widget->setLayout(layout);

  layout->addWidget(m_game_list);
  layout->addWidget(m_search_bar);
  layout->setContentsMargins(0, 0, 0, 0);

  connect(m_search_bar, &SearchBar::Search, m_game_list, &GameList::SetSearchTerm);

  m_stack->addWidget(widget);

  setCentralWidget(m_stack);

  setDockOptions(DockOption::AllowNestedDocks | DockOption::AllowTabbedDocks);
  setTabPosition(Qt::LeftDockWidgetArea | Qt::RightDockWidgetArea, QTabWidget::North);
  addDockWidget(Qt::LeftDockWidgetArea, m_log_widget);
  addDockWidget(Qt::LeftDockWidgetArea, m_log_config_widget);
  addDockWidget(Qt::LeftDockWidgetArea, m_code_widget);
  addDockWidget(Qt::LeftDockWidgetArea, m_register_widget);
  addDockWidget(Qt::LeftDockWidgetArea, m_thread_widget);
  addDockWidget(Qt::LeftDockWidgetArea, m_watch_widget);
  addDockWidget(Qt::LeftDockWidgetArea, m_breakpoint_widget);
  addDockWidget(Qt::LeftDockWidgetArea, m_memory_widget);
  addDockWidget(Qt::LeftDockWidgetArea, m_network_widget);
  addDockWidget(Qt::LeftDockWidgetArea, m_jit_widget);
  addDockWidget(Qt::LeftDockWidgetArea, m_assembler_widget);
  addDockWidget(Qt::LeftDockWidgetArea, m_scripting_widget);

  tabifyDockWidget(m_log_widget, m_log_config_widget);
  tabifyDockWidget(m_log_widget, m_code_widget);
  tabifyDockWidget(m_log_widget, m_register_widget);
  tabifyDockWidget(m_log_widget, m_thread_widget);
  tabifyDockWidget(m_log_widget, m_watch_widget);
  tabifyDockWidget(m_log_widget, m_breakpoint_widget);
  tabifyDockWidget(m_log_widget, m_memory_widget);
  tabifyDockWidget(m_log_widget, m_network_widget);
  tabifyDockWidget(m_log_widget, m_jit_widget);
  tabifyDockWidget(m_log_widget, m_assembler_widget);
  tabifyDockWidget(m_log_widget, m_scripting_widget);
}

void MainWindow::RefreshGameList()
{
  Settings::Instance().ReloadTitleDB();
  Settings::Instance().RefreshGameList();
}

QStringList MainWindow::PromptFileNames()
{
  auto& settings = Settings::Instance().GetQSettings();
  QStringList paths = DolphinFileDialog::getOpenFileNames(
      this, tr("Select a File"),
      settings.value(QStringLiteral("mainwindow/lastdir"), QString{}).toString(),
      QStringLiteral("%1 (*.elf *.dol *.gcm *.iso *.tgc *.wbfs *.ciso *.gcz *.wia *.rvz "
                     "hif_000000.nfs *.wad *.dff *.m3u *.json);;%2 (*)")
          .arg(tr("All GC/Wii files"))
          .arg(tr("All Files")));

  if (!paths.isEmpty())
  {
    settings.setValue(QStringLiteral("mainwindow/lastdir"),
                      QFileInfo(paths.front()).absoluteDir().absolutePath());
  }

  return paths;
}

void MainWindow::ChangeDisc()
{
  std::vector<std::string> paths = StringListToStdVector(PromptFileNames());

  if (paths.empty())
    return;

  m_system.GetDVDInterface().ChangeDisc(Core::CPUThreadGuard{m_system}, paths);
}

void MainWindow::EjectDisc()
{
  m_system.GetDVDInterface().EjectDisc(Core::CPUThreadGuard{m_system}, DVD::EjectCause::User);
}

void MainWindow::OpenUserFolder()
{
  std::string path = File::GetUserPath(D_USER_IDX);

  QUrl url = QUrl::fromLocalFile(QString::fromStdString(path));
  QDesktopServices::openUrl(url);
}

void MainWindow::Open()
{
  QStringList files = PromptFileNames();
  if (!files.isEmpty())
    StartGame(StringListToStdVector(files));
}

void MainWindow::Play(const std::optional<std::string>& savestate_path)
{
  // If we're in a paused game, start it up again.
  // Otherwise, play the selected game, if there is one.
  // Otherwise, play the default game.
  // Otherwise, play the last played game, if there is one.
  // Otherwise, prompt for a new game.
  if (Core::GetState(m_system) == Core::State::Paused)
  {
    Core::SetState(m_system, Core::State::Running);
  }
  else
  {
    std::shared_ptr<const UICommon::GameFile> selection = m_game_list->GetSelectedGame();
    if (selection)
    {
      StartGame(selection->GetFilePath(), ScanForSecondDisc::Yes,
                std::make_unique<BootSessionData>(savestate_path, DeleteSavestateAfterBoot::No));
    }
    else
    {
      const QString default_path = QString::fromStdString(Config::Get(Config::MAIN_DEFAULT_ISO));
      if (!default_path.isEmpty() && QFile::exists(default_path))
      {
        StartGame(default_path, ScanForSecondDisc::Yes,
                  std::make_unique<BootSessionData>(savestate_path, DeleteSavestateAfterBoot::No));
      }
      else
      {
        Open();
      }
    }
  }
}

void MainWindow::Pause()
{
  Core::SetState(m_system, Core::State::Paused);
}

void MainWindow::TogglePause()
{
  if (Core::GetState(m_system) == Core::State::Paused)
  {
    Play();
  }
  else
  {
    Pause();
  }
}

void MainWindow::OnStopComplete()
{
  m_stop_requested = false;
  HideRenderWidget(!m_exit_requested, m_exit_requested);
#ifdef USE_DISCORD_PRESENCE
  if (!m_netplay_dialog->isVisible())
    Discord::UpdateDiscordPresence();
#endif

  SetFullScreenResolution(false);

  if (m_exit_requested || Settings::Instance().IsBatchModeEnabled())
  {
    if (m_assembler_widget->ApplicationCloseRequest())
    {
      QGuiApplication::exit(0);
    }
    else
    {
      m_exit_requested = false;
    }
  }

  // If the current emulation prevented the booting of another, do that now
  if (m_pending_boot != nullptr)
  {
    StartGame(std::move(m_pending_boot));
    m_pending_boot.reset();
  }
}

bool MainWindow::RequestStop()
{
  if (Core::IsUninitialized(m_system))
  {
    Core::QueueHostJob([this](Core::System&) { OnStopComplete(); }, true);
    return true;
  }

  const bool rendered_widget_was_active =
      Settings::Instance().IsKeepWindowOnTopEnabled() ||
      (m_render_widget->isActiveWindow() && !m_render_widget->isFullScreen());
  QWidget* confirm_parent = (!m_rendering_to_main && rendered_widget_was_active) ?
                                m_render_widget :
                                static_cast<QWidget*>(this);
  const bool was_cursor_locked = m_render_widget->IsCursorLocked();

  if (!m_render_widget->isFullScreen())
    m_render_widget_geometry = m_render_widget->saveGeometry();
  else
    FullScreen();

  if (Config::Get(Config::MAIN_CONFIRM_ON_STOP))
  {
    if (std::exchange(m_stop_confirm_showing, true))
      return true;

    Common::ScopeGuard confirm_lock([this] { m_stop_confirm_showing = false; });

    const Core::State state = Core::GetState(m_system);

    // Only pause the game, if NetPlay is not running
    bool pause = !Settings::Instance().GetNetPlayClient();

    if (pause)
      Core::SetState(m_system, Core::State::Paused);

    if (rendered_widget_was_active)
    {
      // We have to do this before creating the message box, otherwise we might receive the window
      // activation event before we know we need to lock the cursor again.
      m_render_widget->SetCursorLockedOnNextActivation(was_cursor_locked);
    }

    // This is to avoid any "race conditions" between the "Window Activate" message and the
    // message box returning, which could break cursor locking depending on the order
    m_render_widget->SetWaitingForMessageBox(true);
    auto confirm = ModalMessageBox::question(
        confirm_parent, tr("Confirm"),
        m_stop_requested ? tr("A shutdown is already in progress. Unsaved data "
                              "may be lost if you stop the current emulation "
                              "before it completes. Force stop?") :
                           tr("Do you want to stop the current emulation?"),
        QMessageBox::Yes | QMessageBox::No, QMessageBox::NoButton, Qt::ApplicationModal);

    // If a user confirmed stopping the emulation, we do not capture the cursor again,
    // even if the render widget will stay alive for a while.
    // If a used rejected stopping the emulation, we instead capture the cursor again,
    // and let them continue playing as if nothing had happened
    // (assuming cursor locking is on).
    if (confirm != QMessageBox::Yes)
    {
      m_render_widget->SetWaitingForMessageBox(false);

      if (pause)
        Core::SetState(m_system, state);

      return false;
    }
    else
    {
      m_render_widget->SetCursorLockedOnNextActivation(false);
      // This needs to be after SetCursorLockedOnNextActivation(false) as it depends on it
      m_render_widget->SetWaitingForMessageBox(false);
    }
  }

  OnStopRecording();
  // TODO: Add Debugger shutdown

  if (!m_stop_requested && UICommon::TriggerSTMPowerEvent())
  {
    m_stop_requested = true;

    // Unpause because gracefully shutting down needs the game to actually request a shutdown.
    // TODO: Do not unpause in debug mode to allow debugging until the complete shutdown.
    if (Core::GetState(m_system) == Core::State::Paused)
      Core::SetState(m_system, Core::State::Running);

    // Tell NetPlay about the power event
    if (NetPlay::IsNetPlayRunning())
      NetPlay::SendPowerButtonEvent();

    return true;
  }

  ForceStop();
#ifdef Q_OS_WIN
  // Allow windows to idle or turn off display again
  SetThreadExecutionState(ES_CONTINUOUS);
#endif
  return true;
}

void MainWindow::ForceStop()
{
  Core::Stop(m_system);
}

void MainWindow::Reset()
{
  auto& movie = m_system.GetMovie();
  if (movie.IsRecordingInput())
    movie.SetReset(true);
  m_system.GetProcessorInterface().ResetButton_Tap();
}

void MainWindow::FrameAdvance()
{
  Core::DoFrameStep(m_system);
}

void MainWindow::FullScreen()
{
  // If the render widget is fullscreen we want to reset it to whatever is in
  // settings. If it's set to be fullscreen then it just remakes the window,
  // which probably isn't ideal.
  bool was_fullscreen = m_render_widget->isFullScreen();

  if (!was_fullscreen)
    m_render_widget_geometry = m_render_widget->saveGeometry();

  HideRenderWidget(false);
  SetFullScreenResolution(!was_fullscreen);

  if (was_fullscreen)
  {
    ShowRenderWidget();
  }
  else
  {
    m_render_widget->showFullScreen();
  }
}

void MainWindow::UnlockCursor()
{
  if (!m_render_widget->isFullScreen())
    m_render_widget->SetCursorLocked(false);
}

void MainWindow::ScreenShot()
{
  Core::SaveScreenShot();
}

void MainWindow::ScanForSecondDiscAndStartGame(const UICommon::GameFile& game,
                                               std::unique_ptr<BootSessionData> boot_session_data)
{
  auto second_game = m_game_list->FindSecondDisc(game);

  std::vector<std::string> paths = {game.GetFilePath()};
  if (second_game != nullptr)
    paths.push_back(second_game->GetFilePath());

  StartGame(paths, std::move(boot_session_data));
}

void MainWindow::StartGame(const QString& path, ScanForSecondDisc scan,
                           std::unique_ptr<BootSessionData> boot_session_data)
{
  StartGame(path.toStdString(), scan, std::move(boot_session_data));
}

void MainWindow::StartGame(const std::string& path, ScanForSecondDisc scan,
                           std::unique_ptr<BootSessionData> boot_session_data)
{
  if (scan == ScanForSecondDisc::Yes)
  {
    std::shared_ptr<const UICommon::GameFile> game = m_game_list->FindGame(path);
    if (game != nullptr)
    {
      ScanForSecondDiscAndStartGame(*game, std::move(boot_session_data));
      return;
    }
  }

  StartGame(BootParameters::GenerateFromFile(
      path, boot_session_data ? std::move(*boot_session_data) : BootSessionData()));
}

void MainWindow::StartGame(const std::vector<std::string>& paths,
                           std::unique_ptr<BootSessionData> boot_session_data)
{
  StartGame(BootParameters::GenerateFromFile(
      paths, boot_session_data ? std::move(*boot_session_data) : BootSessionData()));
}

void MainWindow::StartGame(std::unique_ptr<BootParameters>&& parameters)
{
  if (parameters && std::holds_alternative<BootParameters::Disc>(parameters->parameters))
  {
    if (std::get<BootParameters::Disc>(parameters->parameters).volume->IsNKit())
    {
      if (!NKitWarningDialog::ShowUnlessDisabled())
        return;
    }
  }

  // If we're running, only start a new game once we've stopped the last.
  if (!Core::IsUninitialized(m_system))
  {
    if (!RequestStop())
      return;

    // As long as the shutdown isn't complete, we can't boot, so let's boot later
    m_pending_boot = std::move(parameters);
    return;
  }

  // We need the render widget before booting.
  ShowRenderWidget();

  // Boot up, show an error if it fails to load the game.
  if (!BootManager::BootCore(m_system, std::move(parameters),
                             ::GetWindowSystemInfo(m_render_widget->windowHandle())))
  {
    ModalMessageBox::critical(this, tr("Error"), tr("Failed to init core"), QMessageBox::Ok);
    HideRenderWidget();
    return;
  }

#ifdef USE_DISCORD_PRESENCE
  if (!NetPlay::IsNetPlayRunning())
    Discord::UpdateDiscordPresence();
#endif

  if (Config::Get(Config::MAIN_FULLSCREEN))
    m_fullscreen_requested = true;
}

void MainWindow::SetFullScreenResolution(bool fullscreen)
{
  if (Config::Get(Config::MAIN_FULLSCREEN_DISPLAY_RES) == "Auto")
    return;
#ifdef _WIN32

  if (!fullscreen)
  {
    ChangeDisplaySettings(nullptr, CDS_FULLSCREEN);
    return;
  }

  DEVMODE screen_settings;
  memset(&screen_settings, 0, sizeof(screen_settings));
  screen_settings.dmSize = sizeof(screen_settings);
  sscanf(Config::Get(Config::MAIN_FULLSCREEN_DISPLAY_RES).c_str(), "%dx%d",
         &screen_settings.dmPelsWidth, &screen_settings.dmPelsHeight);
  screen_settings.dmBitsPerPel = 32;
  screen_settings.dmFields = DM_BITSPERPEL | DM_PELSWIDTH | DM_PELSHEIGHT;

  // Try To Set Selected Mode And Get Results.  NOTE: CDS_FULLSCREEN Gets Rid Of Start Bar.
  ChangeDisplaySettings(&screen_settings, CDS_FULLSCREEN);
#elif defined(HAVE_XRANDR) && HAVE_XRANDR
  if (m_xrr_config)
    m_xrr_config->ToggleDisplayMode(fullscreen);
#endif
}

void MainWindow::ShowRenderWidget()
{
  SetFullScreenResolution(false);
  Host::GetInstance()->SetRenderFullscreen(false);

  if (Config::Get(Config::MAIN_RENDER_TO_MAIN))
  {
    // If we're rendering to main, add it to the stack and update our title when necessary.
    m_rendering_to_main = true;

    m_stack->setCurrentIndex(m_stack->addWidget(m_render_widget));
    connect(Host::GetInstance(), &Host::RequestTitle, this, &MainWindow::setWindowTitle);
    m_stack->setSizePolicy(QSizePolicy::Ignored, QSizePolicy::Ignored);
    m_stack->repaint();

    Host::GetInstance()->SetRenderFocus(isActiveWindow());
  }
  else
  {
    // Otherwise, just show it.
    m_rendering_to_main = false;

    m_render_widget->showNormal();
    m_render_widget->restoreGeometry(m_render_widget_geometry);
  }
}

void MainWindow::HideRenderWidget(bool reinit, bool is_exit)
{
  if (m_rendering_to_main)
  {
    // Remove the widget from the stack and reparent it to nullptr, so that it can draw
    // itself in a new window if it wants. Disconnect the title updates.
    m_stack->removeWidget(m_render_widget);
    m_render_widget->setParent(nullptr);
    m_rendering_to_main = false;
    m_stack->setSizePolicy(QSizePolicy::Preferred, QSizePolicy::Preferred);
    disconnect(Host::GetInstance(), &Host::RequestTitle, this, &MainWindow::setWindowTitle);
    setWindowTitle(QString::fromStdString(Common::GetScmRevStr()));
  }

  // The following code works around a driver bug that would lead to Dolphin crashing when changing
  // graphics backends (e.g. OpenGL to Vulkan). To avoid this the render widget is (safely)
  // recreated
  if (reinit)
  {
    m_render_widget->hide();
    disconnect(m_render_widget, &RenderWidget::Closed, this, &MainWindow::ForceStop);

    m_render_widget->removeEventFilter(this);
    m_render_widget->deleteLater();

    m_render_widget = new RenderWidget;

    m_render_widget->installEventFilter(this);
    connect(m_render_widget, &RenderWidget::Closed, this, &MainWindow::ForceStop);
    connect(m_render_widget, &RenderWidget::FocusChanged, this, [this](bool focus) {
      if (m_render_widget->isFullScreen())
        SetFullScreenResolution(focus);
    });

    // The controller interface will still be registered to the old render widget, if the core
    // has booted. Therefore, we should re-bind it to the main window for now. When the core
    // is next started, it will be swapped back to the new render widget.
    g_controller_interface.ChangeWindow(::GetWindowSystemInfo(windowHandle()).render_window,
                                        is_exit ? ControllerInterface::WindowChangeReason::Exit :
                                                  ControllerInterface::WindowChangeReason::Other);
  }
}

void MainWindow::ShowControllersWindow()
{
  if (!m_controllers_window)
  {
    m_controllers_window = new ControllersWindow(this);
    InstallHotkeyFilter(m_controllers_window);
  }

  SetQWidgetWindowDecorations(m_controllers_window);
  m_controllers_window->show();
  m_controllers_window->raise();
  m_controllers_window->activateWindow();
}

void MainWindow::ShowScriptingWidget()
{
  Settings& settings = Settings::Instance();
  settings.SetScriptingVisible(!settings.IsScriptingVisible());
}

void MainWindow::ShowFreeLookWindow()
{
  if (!m_freelook_window)
  {
    m_freelook_window = new FreeLookWindow(this);
    InstallHotkeyFilter(m_freelook_window);

#ifdef USE_RETRO_ACHIEVEMENTS
    connect(m_freelook_window, &FreeLookWindow::OpenAchievementSettings, this,
            &MainWindow::ShowAchievementSettings);
#endif  // USE_RETRO_ACHIEVEMENTS
  }

  SetQWidgetWindowDecorations(m_freelook_window);
  m_freelook_window->show();
  m_freelook_window->raise();
  m_freelook_window->activateWindow();
}

void MainWindow::ShowSettingsWindow()
{
  if (!m_settings_window)
  {
    m_settings_window = new SettingsWindow(this);
    InstallHotkeyFilter(m_settings_window);
  }

  SetQWidgetWindowDecorations(m_settings_window);
  m_settings_window->show();
  m_settings_window->raise();
  m_settings_window->activateWindow();
}

void MainWindow::ShowAudioWindow()
{
  ShowSettingsWindow();
  m_settings_window->SelectAudioPane();
}

void MainWindow::ShowGeneralWindow()
{
  ShowSettingsWindow();
  m_settings_window->SelectGeneralPane();
}

void MainWindow::ShowAboutDialog()
{
  AboutDialog about{this};
  SetQWidgetWindowDecorations(&about);
  about.exec();
}

void MainWindow::ShowHotkeyDialog()
{
  if (!m_hotkey_window)
  {
    m_hotkey_window = new MappingWindow(this, MappingWindow::Type::MAPPING_HOTKEYS, 0);
    InstallHotkeyFilter(m_hotkey_window);
  }

  SetQWidgetWindowDecorations(m_hotkey_window);
  m_hotkey_window->show();
  m_hotkey_window->raise();
  m_hotkey_window->activateWindow();
}

void MainWindow::ShowGraphicsWindow()
{
  if (!m_graphics_window)
  {
#ifdef HAVE_XRANDR
    if (GetWindowSystemType() == WindowSystemType::X11)
    {
      m_xrr_config = std::make_unique<X11Utils::XRRConfiguration>(
          static_cast<Display*>(QGuiApplication::platformNativeInterface()->nativeResourceForWindow(
              "display", windowHandle())),
          winId());
    }
#endif
    m_graphics_window = new GraphicsWindow(this);
    InstallHotkeyFilter(m_graphics_window);
  }

  SetQWidgetWindowDecorations(m_graphics_window);
  m_graphics_window->show();
  m_graphics_window->raise();
  m_graphics_window->activateWindow();
}

void MainWindow::ShowNetPlaySetupDialog()
{
  SetQWidgetWindowDecorations(m_netplay_setup_dialog);
  m_netplay_setup_dialog->show();
  m_netplay_setup_dialog->raise();
  m_netplay_setup_dialog->activateWindow();
}

void MainWindow::ShowNetPlayBrowser()
{
  auto* browser = new NetPlayBrowser(this);
  browser->setAttribute(Qt::WA_DeleteOnClose, true);
  connect(browser, &NetPlayBrowser::Join, this, &MainWindow::NetPlayJoin);
  SetQWidgetWindowDecorations(browser);
  browser->exec();
}

void MainWindow::ShowFIFOPlayer()
{
  if (!m_fifo_window)
  {
    m_fifo_window = new FIFOPlayerWindow(m_system.GetFifoPlayer(), m_system.GetFifoRecorder());
    connect(m_fifo_window, &FIFOPlayerWindow::LoadFIFORequested, this,
            [this](const QString& path) { StartGame(path, ScanForSecondDisc::No); });
  }

  SetQWidgetWindowDecorations(m_fifo_window);
  m_fifo_window->show();
  m_fifo_window->raise();
  m_fifo_window->activateWindow();
}

void MainWindow::ShowSkylanderPortal()
{
  if (!m_skylander_window)
  {
    m_skylander_window = new SkylanderPortalWindow();
  }

  SetQWidgetWindowDecorations(m_skylander_window);
  m_skylander_window->show();
  m_skylander_window->raise();
  m_skylander_window->activateWindow();
}

void MainWindow::ShowInfinityBase()
{
  if (!m_infinity_window)
  {
    m_infinity_window = new InfinityBaseWindow();
  }

  SetQWidgetWindowDecorations(m_infinity_window);
  m_infinity_window->show();
  m_infinity_window->raise();
  m_infinity_window->activateWindow();
}

void MainWindow::StateLoad()
{
  QString dialog_path = (Config::Get(Config::MAIN_CURRENT_STATE_PATH).empty()) ?
                            QDir::currentPath() :
                            QString::fromStdString(Config::Get(Config::MAIN_CURRENT_STATE_PATH));
  QString path = DolphinFileDialog::getOpenFileName(
      this, tr("Select a File"), dialog_path, tr("All Save States (*.sav *.s##);; All Files (*)"));
  Config::SetBase(Config::MAIN_CURRENT_STATE_PATH, QFileInfo(path).dir().path().toStdString());
  if (!path.isEmpty())
<<<<<<< HEAD
    State::LoadFile(Core::System::GetInstance(), path.toStdString());
=======
    State::LoadAs(m_system, path.toStdString());
>>>>>>> 992b4ea9
}

void MainWindow::StateSave()
{
  QString dialog_path = (Config::Get(Config::MAIN_CURRENT_STATE_PATH).empty()) ?
                            QDir::currentPath() :
                            QString::fromStdString(Config::Get(Config::MAIN_CURRENT_STATE_PATH));
  QString path = DolphinFileDialog::getSaveFileName(
      this, tr("Select a File"), dialog_path, tr("All Save States (*.sav *.s##);; All Files (*)"));
  Config::SetBase(Config::MAIN_CURRENT_STATE_PATH, QFileInfo(path).dir().path().toStdString());
  if (!path.isEmpty())
<<<<<<< HEAD
    State::SaveFile(Core::System::GetInstance(), path.toStdString());
=======
    State::SaveAs(m_system, path.toStdString());
>>>>>>> 992b4ea9
}

void MainWindow::StateLoadSlot()
{
  State::Load(m_system, m_state_slot);
}

void MainWindow::StateSaveSlot()
{
  State::Save(m_system, m_state_slot);
}

void MainWindow::StateLoadSlotAt(int slot)
{
  State::Load(m_system, slot);
}

void MainWindow::StateLoadLastSavedAt(int slot)
{
  State::LoadLastSaved(m_system, slot);
}

void MainWindow::StateSaveSlotAt(int slot)
{
  State::Save(m_system, slot);
}

void MainWindow::StateLoadUndo()
{
  State::UndoLoadState(m_system);
}

void MainWindow::StateSaveUndo()
{
  State::UndoSaveState(m_system);
}

void MainWindow::StateSaveOldest()
{
  State::SaveFirstSaved(m_system);
}

void MainWindow::SetStateSlot(int slot)
{
  Settings::Instance().SetStateSlot(slot);
  m_state_slot = slot;

  Core::DisplayMessage(fmt::format("Selected slot {} - {}", m_state_slot,
                                   State::GetInfoStringOfSlot(m_state_slot, false)),
                       2500);
}

void MainWindow::IncrementSelectedStateSlot()
{
  u32 state_slot = m_state_slot + 1;
  if (state_slot > State::NUM_STATES)
    state_slot = 1;
  m_menu_bar->SetStateSlot(state_slot);
}

void MainWindow::DecrementSelectedStateSlot()
{
  u32 state_slot = m_state_slot - 1;
  if (state_slot < 1)
    state_slot = State::NUM_STATES;
  m_menu_bar->SetStateSlot(state_slot);
}

void MainWindow::PerformOnlineUpdate(const std::string& region)
{
  WiiUpdate::PerformOnlineUpdate(region, this);
  // Since the update may have installed a newer system menu, trigger a refresh.
  Settings::Instance().NANDRefresh();
}

void MainWindow::BootWiiSystemMenu()
{
  StartGame(std::make_unique<BootParameters>(BootParameters::NANDTitle{Titles::SYSTEM_MENU}));
}

void MainWindow::NetPlayInit()
{
  const auto& game_list_model = m_game_list->GetGameListModel();
  m_netplay_setup_dialog = new NetPlaySetupDialog(game_list_model, this);
  m_netplay_dialog = new NetPlayDialog(
      game_list_model,
      [this](const std::string& path, std::unique_ptr<BootSessionData> boot_session_data) {
        StartGame(path, ScanForSecondDisc::Yes, std::move(boot_session_data));
      });
#ifdef USE_DISCORD_PRESENCE
  m_netplay_discord = new DiscordHandler(this);
#endif

  connect(m_netplay_dialog, &NetPlayDialog::Stop, this, &MainWindow::ForceStop);
  connect(m_netplay_dialog, &NetPlayDialog::rejected, this, &MainWindow::NetPlayQuit);
  connect(m_netplay_setup_dialog, &NetPlaySetupDialog::Join, this, &MainWindow::NetPlayJoin);
  connect(m_netplay_setup_dialog, &NetPlaySetupDialog::Host, this, &MainWindow::NetPlayHost);
#ifdef USE_DISCORD_PRESENCE
  connect(m_netplay_discord, &DiscordHandler::Join, this, &MainWindow::NetPlayJoin);

  Discord::InitNetPlayFunctionality(*m_netplay_discord);
  m_netplay_discord->Start();
#endif
  connect(&Settings::Instance(), &Settings::ConfigChanged, this,
          &MainWindow::UpdateScreenSaverInhibition);
  connect(&Settings::Instance(), &Settings::EmulationStateChanged, this,
          &MainWindow::UpdateScreenSaverInhibition);
}

bool MainWindow::NetPlayJoin()
{
  if (!Core::IsUninitialized(m_system))
  {
    ModalMessageBox::critical(nullptr, tr("Error"),
                              tr("Can't start a NetPlay Session while a game is still running!"));
    return false;
  }

  if (m_netplay_dialog->isVisible())
  {
    ModalMessageBox::critical(nullptr, tr("Error"),
                              tr("A NetPlay Session is already in progress!"));
    return false;
  }

  auto server = Settings::Instance().GetNetPlayServer();

  // Settings
  const std::string traversal_choice = Config::Get(Config::NETPLAY_TRAVERSAL_CHOICE);
  const bool is_traversal = traversal_choice == "traversal";

  std::string host_ip;
  u16 host_port;
  if (server)
  {
    host_ip = "127.0.0.1";
    host_port = server->GetPort();
  }
  else
  {
    host_ip = is_traversal ? Config::Get(Config::NETPLAY_HOST_CODE) :
                             Config::Get(Config::NETPLAY_ADDRESS);
    host_port = Config::Get(Config::NETPLAY_CONNECT_PORT);
  }

  const std::string traversal_host = Config::Get(Config::NETPLAY_TRAVERSAL_SERVER);
  const u16 traversal_port = Config::Get(Config::NETPLAY_TRAVERSAL_PORT);
  const std::string nickname = Config::Get(Config::NETPLAY_NICKNAME);
  const std::string network_mode = Config::Get(Config::NETPLAY_NETWORK_MODE);
  const bool host_input_authority = network_mode == "hostinputauthority" || network_mode == "golf";

  if (server)
  {
    server->SetHostInputAuthority(host_input_authority);
    server->AdjustPadBufferSize(Config::Get(Config::NETPLAY_BUFFER_SIZE));
  }

  // Create Client
  const bool is_hosting_netplay = server != nullptr;
  Settings::Instance().ResetNetPlayClient(new NetPlay::NetPlayClient(
      host_ip, host_port, m_netplay_dialog, nickname,
      NetPlay::NetTraversalConfig{is_hosting_netplay ? false : is_traversal, traversal_host,
                                  traversal_port}));

  if (!Settings::Instance().GetNetPlayClient()->IsConnected())
  {
    NetPlayQuit();
    return false;
  }

  m_netplay_setup_dialog->close();
  m_netplay_dialog->show(nickname, is_traversal);

  return true;
}

bool MainWindow::NetPlayHost(const UICommon::GameFile& game)
{
  if (!Core::IsUninitialized(m_system))
  {
    ModalMessageBox::critical(nullptr, tr("Error"),
                              tr("Can't start a NetPlay Session while a game is still running!"));
    return false;
  }

  if (m_netplay_dialog->isVisible())
  {
    ModalMessageBox::critical(nullptr, tr("Error"),
                              tr("A NetPlay Session is already in progress!"));
    return false;
  }

  // Settings
  u16 host_port = Config::Get(Config::NETPLAY_HOST_PORT);
  const std::string traversal_choice = Config::Get(Config::NETPLAY_TRAVERSAL_CHOICE);
  const bool is_traversal = traversal_choice == "traversal";
  const bool use_upnp = Config::Get(Config::NETPLAY_USE_UPNP);

  const std::string traversal_host = Config::Get(Config::NETPLAY_TRAVERSAL_SERVER);
  const u16 traversal_port = Config::Get(Config::NETPLAY_TRAVERSAL_PORT);
  const u16 traversal_port_alt = Config::Get(Config::NETPLAY_TRAVERSAL_PORT_ALT);

  if (is_traversal)
    host_port = Config::Get(Config::NETPLAY_LISTEN_PORT);

  // Create Server
  Settings::Instance().ResetNetPlayServer(
      new NetPlay::NetPlayServer(host_port, use_upnp, m_netplay_dialog,
                                 NetPlay::NetTraversalConfig{is_traversal, traversal_host,
                                                             traversal_port, traversal_port_alt}));

  if (!Settings::Instance().GetNetPlayServer()->is_connected)
  {
    ModalMessageBox::critical(
        nullptr, tr("Failed to open server"),
        tr("Failed to listen on port %1. Is another instance of the NetPlay server running?")
            .arg(host_port));
    NetPlayQuit();
    return false;
  }

  Settings::Instance().GetNetPlayServer()->ChangeGame(game.GetSyncIdentifier(),
                                                      m_game_list->GetNetPlayName(game));

  // Join our local server
  return NetPlayJoin();
}

void MainWindow::NetPlayQuit()
{
  Settings::Instance().ResetNetPlayClient();
  Settings::Instance().ResetNetPlayServer();
#ifdef USE_DISCORD_PRESENCE
  Discord::UpdateDiscordPresence();
#endif
}

void MainWindow::UpdateScreenSaverInhibition()
{
  const bool inhibit = Config::Get(Config::MAIN_DISABLE_SCREENSAVER) &&
                       (Core::GetState(m_system) == Core::State::Running);

  if (inhibit == m_is_screensaver_inhibited)
    return;

  m_is_screensaver_inhibited = inhibit;

  UICommon::InhibitScreenSaver(inhibit);
}

bool MainWindow::eventFilter(QObject* object, QEvent* event)
{
  if (event->type() == QEvent::Close)
  {
    if (RequestStop() && object == this)
      m_exit_requested = true;

    static_cast<QCloseEvent*>(event)->ignore();
    return true;
  }

  return false;
}

QMenu* MainWindow::createPopupMenu()
{
  // Disable the default popup menu as it exposes the debugger UI even when the debugger UI is
  // disabled, which can lead to user confusion (see e.g. https://bugs.dolphin-emu.org/issues/13306)
  return nullptr;
}

void MainWindow::dragEnterEvent(QDragEnterEvent* event)
{
  if (event->mimeData()->hasUrls() && event->mimeData()->urls().size() == 1)
    event->acceptProposedAction();
}

void MainWindow::dropEvent(QDropEvent* event)
{
  const QList<QUrl>& urls = event->mimeData()->urls();
  if (urls.empty())
    return;

  QStringList files;
  QStringList folders;

  for (const QUrl& url : urls)
  {
    QFileInfo file_info(url.toLocalFile());
    QString path = file_info.filePath();

    if (!file_info.exists() || !file_info.isReadable())
    {
      ModalMessageBox::critical(this, tr("Error"), tr("Failed to open '%1'").arg(path));
      return;
    }

    (file_info.isFile() ? files : folders).append(path);
  }

  if (!files.isEmpty())
  {
    StartGame(StringListToStdVector(files));
  }
  else
  {
    Settings& settings = Settings::Instance();
    const bool show_confirm = !settings.GetPaths().empty();

    for (const QString& folder : folders)
    {
      if (show_confirm)
      {
        if (ModalMessageBox::question(
                this, tr("Confirm"),
                tr("Do you want to add \"%1\" to the list of Game Paths?").arg(folder)) !=
            QMessageBox::Yes)
          return;
      }
      settings.AddPath(folder);
    }
  }
}

QSize MainWindow::sizeHint() const
{
  return QSize(800, 600);
}

void MainWindow::OnBootGameCubeIPL(DiscIO::Region region)
{
  StartGame(std::make_unique<BootParameters>(BootParameters::IPL{region}));
}

void MainWindow::OnImportNANDBackup()
{
  auto response = ModalMessageBox::question(
      this, tr("Question"),
      tr("Merging a new NAND over your currently selected NAND will overwrite any channels "
         "and savegames that already exist. This process is not reversible, so it is "
         "recommended that you keep backups of both NANDs. Are you sure you want to "
         "continue?"));

  if (response == QMessageBox::No)
    return;

  QString file =
      DolphinFileDialog::getOpenFileName(this, tr("Select NAND Backup"), QDir::currentPath(),
                                         tr("BootMii NAND backup file (*.bin);;"
                                            "All Files (*)"));

  if (file.isEmpty())
    return;

  ParallelProgressDialog dialog(this);
  dialog.GetRaw()->setMinimum(0);
  dialog.GetRaw()->setMaximum(0);
  dialog.GetRaw()->setLabelText(tr("Importing NAND backup"));
  dialog.GetRaw()->setCancelButton(nullptr);

  auto beginning = QDateTime::currentDateTime().toMSecsSinceEpoch();

  std::future<void> result = std::async(std::launch::async, [&] {
    DiscIO::NANDImporter().ImportNANDBin(
        file.toStdString(),
        [&dialog, beginning] {
          dialog.SetLabelText(
              tr("Importing NAND backup\n Time elapsed: %1s")
                  .arg((QDateTime::currentDateTime().toMSecsSinceEpoch() - beginning) / 1000));
        },
        [this] {
          std::optional<std::string> keys_file = RunOnObject(this, [this] {
            return DolphinFileDialog::getOpenFileName(
                       this, tr("Select Keys File (OTP/SEEPROM Dump)"), QDir::currentPath(),
                       tr("BootMii keys file (*.bin);;"
                          "All Files (*)"))
                .toStdString();
          });
          if (keys_file)
            return *keys_file;
          return std::string("");
        });
    dialog.Reset();
  });

  SetQWidgetWindowDecorations(dialog.GetRaw());
  dialog.GetRaw()->exec();

  result.wait();

  m_menu_bar->UpdateToolsMenu(Core::State::Uninitialized);
}

void MainWindow::OnPlayRecording()
{
  QString dtm_file = DolphinFileDialog::getOpenFileName(
      this, tr("Select the Recording File to Play"), QString(), tr("Dolphin TAS Movies (*.dtm)"));

  if (dtm_file.isEmpty())
    return;

  auto& movie = m_system.GetMovie();
  if (!movie.IsReadOnly())
  {
    // let's make the read-only flag consistent at the start of a movie.
    movie.SetReadOnly(true);
    emit ReadOnlyModeChanged(true);
  }

  std::optional<std::string> savestate_path;
  if (movie.PlayInput(dtm_file.toStdString(), &savestate_path))
  {
    emit RecordingStatusChanged(true);

    Play(savestate_path);
  }
}

void MainWindow::OnStartRecording()
{
  auto& movie = m_system.GetMovie();
  if (Core::GetState(m_system) == Core::State::Starting ||
      Core::GetState(m_system) == Core::State::Stopping || movie.IsRecordingInput() ||
      movie.IsPlayingInput())
  {
    return;
  }

  if (movie.IsReadOnly())
  {
    // The user just chose to record a movie, so that should take precedence
    movie.SetReadOnly(false);
    emit ReadOnlyModeChanged(true);
  }

  Movie::ControllerTypeArray controllers{};
  Movie::WiimoteEnabledArray wiimotes{};

  for (int i = 0; i < 4; i++)
  {
    const SerialInterface::SIDevices si_device = Config::Get(Config::GetInfoForSIDevice(i));
    if (si_device == SerialInterface::SIDEVICE_GC_GBA_EMULATED)
      controllers[i] = Movie::ControllerType::GBA;
    else if (SerialInterface::SIDevice_IsGCController(si_device))
      controllers[i] = Movie::ControllerType::GC;
    else
      controllers[i] = Movie::ControllerType::None;
    wiimotes[i] = Config::Get(Config::GetInfoForWiimoteSource(i)) != WiimoteSource::None;
  }

  if (movie.BeginRecordingInput(controllers, wiimotes))
  {
    emit RecordingStatusChanged(true);

    if (Core::IsUninitialized(m_system))
      Play();
  }
}

void MainWindow::OnStopRecording()
{
  auto& movie = m_system.GetMovie();
  if (movie.IsRecordingInput())
    OnExportRecording();
  if (movie.IsMovieActive())
    movie.EndPlayInput(false);
  emit RecordingStatusChanged(false);
}

void MainWindow::OnExportRecording()
{
  const Core::CPUThreadGuard guard(m_system);

  QString dtm_file = DolphinFileDialog::getSaveFileName(
      this, tr("Save Recording File As"), QString(), tr("Dolphin TAS Movies (*.dtm)"));
  if (!dtm_file.isEmpty())
    m_system.GetMovie().SaveRecording(dtm_file.toStdString());
}

void MainWindow::OnActivateChat()
{
  if (g_netplay_chat_ui)
    g_netplay_chat_ui->Activate();
}

void MainWindow::OnRequestGolfControl()
{
  auto client = Settings::Instance().GetNetPlayClient();
  if (client)
    client->RequestGolfControl();
}

void MainWindow::ShowTASInput()
{
  for (int i = 0; i < num_gc_controllers; i++)
  {
    const auto si_device = Config::Get(Config::GetInfoForSIDevice(i));
    if (si_device == SerialInterface::SIDEVICE_GC_GBA_EMULATED)
    {
      SetQWidgetWindowDecorations(m_gba_tas_input_windows[i]);
      m_gba_tas_input_windows[i]->show();
      m_gba_tas_input_windows[i]->raise();
      m_gba_tas_input_windows[i]->activateWindow();
    }
    else if (si_device != SerialInterface::SIDEVICE_NONE &&
             si_device != SerialInterface::SIDEVICE_GC_GBA)
    {
      SetQWidgetWindowDecorations(m_gc_tas_input_windows[i]);
      m_gc_tas_input_windows[i]->show();
      m_gc_tas_input_windows[i]->raise();
      m_gc_tas_input_windows[i]->activateWindow();
      m_gc_tas_input_windows[i]->setFocus();
    }
  }

  for (int i = 0; i < num_wii_controllers; i++)
  {
    if (Config::Get(Config::GetInfoForWiimoteSource(i)) == WiimoteSource::Emulated &&
        (!Core::IsRunning(m_system) || m_system.IsWii()))
    {
      SetQWidgetWindowDecorations(m_wii_tas_input_windows[i]);
      m_wii_tas_input_windows[i]->show();
      m_wii_tas_input_windows[i]->raise();
      m_wii_tas_input_windows[i]->activateWindow();
      m_wii_tas_input_windows[i]->setFocus();
    }
  }
}

void MainWindow::OnConnectWiiRemote(int id)
{
  const Core::CPUThreadGuard guard(m_system);
  if (const auto bt = WiiUtils::GetBluetoothEmuDevice())
  {
    const auto wm = bt->AccessWiimoteByIndex(id);
    wm->Activate(!wm->IsConnected());
  }
}

#ifdef USE_RETRO_ACHIEVEMENTS
void MainWindow::ShowAchievementsWindow()
{
  if (!m_achievements_window)
  {
    m_achievements_window = new AchievementsWindow(this);
  }

  SetQWidgetWindowDecorations(m_achievements_window);
  m_achievements_window->show();
  m_achievements_window->raise();
  m_achievements_window->activateWindow();
  m_achievements_window->UpdateData(AchievementManager::UpdatedItems{.all = true});
}

void MainWindow::ShowAchievementSettings()
{
  ShowAchievementsWindow();
  m_achievements_window->ForceSettingsTab();
}
#endif  // USE_RETRO_ACHIEVEMENTS

void MainWindow::ShowMemcardManager()
{
  GCMemcardManager manager(this);

  SetQWidgetWindowDecorations(&manager);
  manager.exec();
}

void MainWindow::ShowResourcePackManager()
{
  ResourcePackManager manager(this);

  SetQWidgetWindowDecorations(&manager);
  manager.exec();
}

void MainWindow::ShowCheatsManager()
{
  SetQWidgetWindowDecorations(m_cheats_manager);
  m_cheats_manager->show();
}

void MainWindow::ShowRiivolutionBootWidget(const UICommon::GameFile& game)
{
  auto second_game = m_game_list->FindSecondDisc(game);
  std::vector<std::string> paths = {game.GetFilePath()};
  if (second_game != nullptr)
    paths.push_back(second_game->GetFilePath());
  std::unique_ptr<BootParameters> boot_params = BootParameters::GenerateFromFile(paths);
  if (!boot_params)
    return;
  if (!std::holds_alternative<BootParameters::Disc>(boot_params->parameters))
    return;

  auto& disc = std::get<BootParameters::Disc>(boot_params->parameters);
  RiivolutionBootWidget w(disc.volume->GetGameID(), disc.volume->GetRevision(),
                          disc.volume->GetDiscNumber(), game.GetFilePath(), this);
  SetQWidgetWindowDecorations(&w);

#ifdef USE_RETRO_ACHIEVEMENTS
  connect(&w, &RiivolutionBootWidget::OpenAchievementSettings, this,
          &MainWindow::ShowAchievementSettings);
#endif  // USE_RETRO_ACHIEVEMENTS

  w.exec();
  if (!w.ShouldBoot())
    return;

  AddRiivolutionPatches(boot_params.get(), std::move(w.GetPatches()));
  StartGame(std::move(boot_params));
}<|MERGE_RESOLUTION|>--- conflicted
+++ resolved
@@ -220,15 +220,9 @@
   return result;
 }
 
-<<<<<<< HEAD
-MainWindow::MainWindow(std::unique_ptr<BootParameters> boot_parameters,
-                       const std::string& movie_path, std::optional<std::string> script)
-    : QMainWindow(nullptr)
-=======
 MainWindow::MainWindow(Core::System& system, std::unique_ptr<BootParameters> boot_parameters,
-                       const std::string& movie_path)
+                             const std::string& movie_path, std::optional<std::string> script)
     : QMainWindow(nullptr), m_system(system)
->>>>>>> 992b4ea9
 {
   setWindowTitle(QString::fromStdString(Common::GetScmRevStr()));
   setWindowIcon(Resources::GetAppIcon());
@@ -1446,11 +1440,7 @@
       this, tr("Select a File"), dialog_path, tr("All Save States (*.sav *.s##);; All Files (*)"));
   Config::SetBase(Config::MAIN_CURRENT_STATE_PATH, QFileInfo(path).dir().path().toStdString());
   if (!path.isEmpty())
-<<<<<<< HEAD
-    State::LoadFile(Core::System::GetInstance(), path.toStdString());
-=======
     State::LoadAs(m_system, path.toStdString());
->>>>>>> 992b4ea9
 }
 
 void MainWindow::StateSave()
@@ -1462,11 +1452,7 @@
       this, tr("Select a File"), dialog_path, tr("All Save States (*.sav *.s##);; All Files (*)"));
   Config::SetBase(Config::MAIN_CURRENT_STATE_PATH, QFileInfo(path).dir().path().toStdString());
   if (!path.isEmpty())
-<<<<<<< HEAD
-    State::SaveFile(Core::System::GetInstance(), path.toStdString());
-=======
     State::SaveAs(m_system, path.toStdString());
->>>>>>> 992b4ea9
 }
 
 void MainWindow::StateLoadSlot()
