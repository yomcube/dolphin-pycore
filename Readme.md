--- conflicted
+++ resolved
@@ -1,54 +1,3 @@
-<<<<<<< HEAD
-# Dolphin - A GameCube and Wii Emulator
-
-[Homepage](https://dolphin-emu.org/) | [Project Site](https://github.com/dolphin-emu/dolphin) | [Buildbot](https://dolphin.ci/) | [Forums](https://forums.dolphin-emu.org/) | [Wiki](https://wiki.dolphin-emu.org/) | [GitHub Wiki](https://github.com/dolphin-emu/dolphin/wiki) | [Issue Tracker](https://bugs.dolphin-emu.org/projects/emulator/issues) | [Coding Style](https://github.com/dolphin-emu/dolphin/blob/master/Contributing.md) | [Transifex Page](https://app.transifex.com/dolphinemu/dolphin-emu/dashboard/)
-
-Dolphin is an emulator for running GameCube and Wii games on Windows,
-Linux, macOS, and recent Android devices. It's licensed under the terms
-of the GNU General Public License, version 2 or later (GPLv2+).
-
-Please read the [FAQ](https://dolphin-emu.org/docs/faq/) before using Dolphin.
-
-## System Requirements
-
-### Desktop
-
-* OS
-    * Windows (10 or higher).
-    * Linux.
-    * macOS (10.15 Catalina or higher).
-    * Unix-like systems other than Linux are not officially supported but might work.
-* Processor
-    * A CPU with SSE2 support.
-    * A modern CPU (3 GHz and Dual Core, not older than 2008) is highly recommended.
-* Graphics
-    * A reasonably modern graphics card (Direct3D 11.1 / OpenGL 3.3).
-    * A graphics card that supports Direct3D 11.1 / OpenGL 4.4 is recommended.
-
-### Android
-
-* OS
-    * Android (5.0 Lollipop or higher).
-* Processor
-    * A processor with support for 64-bit applications (either ARMv8 or x86-64).
-* Graphics
-    * A graphics processor that supports OpenGL ES 3.0 or higher. Performance varies heavily with [driver quality](https://dolphin-emu.org/blog/2013/09/26/dolphin-emulator-and-opengl-drivers-hall-fameshame/).
-    * A graphics processor that supports standard desktop OpenGL features is recommended for best performance.
-
-Dolphin can only be installed on devices that satisfy the above requirements. Attempting to install on an unsupported device will fail and display an error message.
-
-## Building for Windows
-
-Use the solution file `Source/dolphin-emu.sln` to build Dolphin on Windows.
-Dolphin targets the latest MSVC shipped with Visual Studio or Build Tools.
-Other compilers might be able to build Dolphin on Windows but have not been
-tested and are not recommended to be used. Git and latest Windows SDK must be
-installed when building.
-
-Make sure to pull submodules before building:
-```sh
-git submodule update --init --recursive
-=======
 # Python Scripting support for the Dolphin Emulator
 
 This is a fork of the [Dolphin GameCube and Wii Emulator](https://github.com/dolphin-emu/dolphin)
@@ -74,41 +23,12 @@
     # Print to console
     if frame_counter % 60 == 0:
         print(f"The frame count has reached {frame_counter}")
->>>>>>> 108af9a2
 ```
 Then you should select that file in the file selection dialog.
 Alternatively, launch Dolphin from a command line with e.g. `./Dolphin.exe --script myscript.py`
 to automatically add a script at startup.
 
-<<<<<<< HEAD
-The "Release" solution configuration includes performance optimizations for the best user experience but complicates debugging Dolphin.
-The "Debug" solution configuration is significantly slower, more verbose and less permissive but makes debugging Dolphin easier.
-
-## Building for Linux and macOS
-
-Dolphin requires [CMake](https://cmake.org/) for systems other than Windows. 
-You need a recent version of GCC or Clang with decent c++20 support. CMake will
-inform you if your compiler is too old.
-Many libraries are bundled with Dolphin and used if they're not installed on 
-your system. CMake will inform you if a bundled library is used or if you need
-to install any missing packages yourself. You may refer to the [wiki](https://github.com/dolphin-emu/dolphin/wiki/Building-for-Linux) for more information.
-
-Make sure to pull submodules before building:
-```sh
-git submodule update --init --recursive
-```
-
-### macOS Build Steps:
-
-A binary supporting a single architecture can be built using the following steps: 
-
-1. `mkdir build`
-2. `cd build`
-3. `cmake ..`
-4. `make -j $(sysctl -n hw.logicalcpu)`
-=======
 Start a game for the above script to start drawing a frame counter in the top left corner.
->>>>>>> 108af9a2
 
 To be able to see the script's output, enable the `Scripting` log type in the logging configuration (View -> Show Log Configuration) and set the verbosity to "Error" or lower (not "Notice").
 Everything printed to `stdout` or `stderr` will then be visible in the log (View -> Show Log).
@@ -145,11 +65,6 @@
     print("next frame")
 ```
 
-<<<<<<< HEAD
-Make sure to pull submodules before building:
-```sh
-git submodule update --init --recursive
-=======
 Each event can only have one listener attached at a time.
 Repeated calls to `event.on_*()` will unregister the previous listener.
 Registering `None` also unregisters the listener.
@@ -169,7 +84,6 @@
 # async style.
 # If the event has more than 1 argument, the result is returned as a tuple.
 (is_write, addr, value) = await event.memorybreakpoint()
->>>>>>> 108af9a2
 ```
 
 
@@ -209,88 +123,7 @@
 
 > **Why does it only exist for the x86-64 architecture?**
 
-<<<<<<< HEAD
-commands supported: [convert, verify, header, extract]
-```
-
-```
-Usage: convert [options]... [FILE]...
-
-Options:
-  -h, --help            show this help message and exit
-  -u USER, --user=USER  User folder path, required for temporary processing
-                        files.Will be automatically created if this option is
-                        not set.
-  -i FILE, --input=FILE
-                        Path to disc image FILE.
-  -o FILE, --output=FILE
-                        Path to the destination FILE.
-  -f FORMAT, --format=FORMAT
-                        Container format to use. Default is RVZ. [iso|gcz|wia|rvz]
-  -s, --scrub           Scrub junk data as part of conversion.
-  -b BLOCK_SIZE, --block_size=BLOCK_SIZE
-                        Block size for GCZ/WIA/RVZ formats, as an integer.
-                        Suggested value for RVZ: 131072 (128 KiB)
-  -c COMPRESSION, --compression=COMPRESSION
-                        Compression method to use when converting to WIA/RVZ.
-                        Suggested value for RVZ: zstd [none|zstd|bzip|lzma|lzma2]
-  -l COMPRESSION_LEVEL, --compression_level=COMPRESSION_LEVEL
-                        Level of compression for the selected method. Ignored
-                        if 'none'. Suggested value for zstd: 5
-```
-
-```
-Usage: verify [options]...
-
-Options:
-  -h, --help            show this help message and exit
-  -u USER, --user=USER  User folder path, required for temporary processing
-                        files.Will be automatically created if this option is
-                        not set.
-  -i FILE, --input=FILE
-                        Path to disc image FILE.
-  -a ALGORITHM, --algorithm=ALGORITHM
-                        Optional. Compute and print the digest using the
-                        selected algorithm, then exit. [crc32|md5|sha1]
-```
-
-```
-Usage: header [options]...
-
-Options:
-  -h, --help            show this help message and exit
-  -i FILE, --input=FILE
-                        Path to disc image FILE.
-  -b, --block_size      Optional. Print the block size of GCZ/WIA/RVZ formats,
-then exit.
-  -c, --compression     Optional. Print the compression method of GCZ/WIA/RVZ
-                        formats, then exit.
-  -l, --compression_level
-                        Optional. Print the level of compression for WIA/RVZ
-                        formats, then exit.
-```
-
-```
-Usage: extract [options]...
-
-Options:
-  -h, --help            show this help message and exit
-  -i FILE, --input=FILE
-                        Path to disc image FILE.
-  -o FOLDER, --output=FOLDER
-                        Path to the destination FOLDER.
-  -p PARTITION, --partition=PARTITION
-                        Which specific partition you want to extract.
-  -s SINGLE, --single=SINGLE
-                        Which specific file/directory you want to extract.
-  -l, --list            List all files in volume/partition. Will print the
-                        directory/file specified with --single if defined.
-  -q, --quiet           Mute all messages except for errors.
-  -g, --gameonly        Only extracts the DATA partition.
-```
-=======
 There is nothing fundamentally stopping this to work on ARM as well,
 but currently only the Python [externals](Externals) for Windows x86-64 are bundled.
 There are no embeddable Python distribution for ARM64 readily available on python.org,
-so preparing the right externals could be a bit difficult (I haven't tried).
->>>>>>> 108af9a2
+so preparing the right externals could be a bit difficult (I haven't tried).