[submodule "Externals/Qt"]
	path = Externals/Qt
	url = https://github.com/dolphin-emu/ext-win-qt.git
	branch = master
	shallow = true
[submodule "Externals/mGBA/mgba"]
	path = Externals/mGBA/mgba
	url = https://github.com/mgba-emu/mgba.git
	branch = master
	shallow = true
[submodule "Externals/FFmpeg-bin"]
	path = Externals/FFmpeg-bin
	url = https://github.com/dolphin-emu/ext-win-ffmpeg.git
	branch = master
	shallow = true
[submodule "libusb"]
	path = Externals/libusb/libusb
	url = https://github.com/libusb/libusb.git
	branch = master
	shallow = true
[submodule "Externals/spirv_cross/SPIRV-Cross"]
	path = Externals/spirv_cross/SPIRV-Cross
	url = https://github.com/KhronosGroup/SPIRV-Cross.git
	branch = main
	shallow = true
[submodule "SDL"]
	path = Externals/SDL/SDL
	url = https://github.com/libsdl-org/SDL.git
	branch = SDL2
	shallow = true
[submodule "Externals/zlib-ng/zlib-ng"]
	path = Externals/zlib-ng/zlib-ng
	url = https://github.com/zlib-ng/zlib-ng.git
	shallow = true
[submodule "Externals/libspng/libspng"]
	path = Externals/libspng/libspng
	url = https://github.com/randy408/libspng.git
	branch = v0.7.2
	shallow = true
[submodule "Externals/VulkanMemoryAllocator"]
	path = Externals/VulkanMemoryAllocator
	url = https://github.com/GPUOpen-LibrariesAndSDKs/VulkanMemoryAllocator.git
[submodule "Externals/cubeb/cubeb"]
	path = Externals/cubeb/cubeb
	url = https://github.com/mozilla/cubeb.git
	branch = master
	shallow = true
[submodule "Externals/implot/implot"]
	path = Externals/implot/implot
	url = https://github.com/epezent/implot.git
[submodule "Externals/gtest"]
	path = Externals/gtest
	url = https://github.com/google/googletest.git
[submodule "Externals/rcheevos/rcheevos"]
	path = Externals/rcheevos/rcheevos
	url = https://github.com/RetroAchievements/rcheevos.git
[submodule "Externals/libadrenotools"]
	path = Externals/libadrenotools
	url = https://github.com/bylaws/libadrenotools.git
[submodule "Externals/curl/curl"]
	path = Externals/curl/curl
	url = https://github.com/curl/curl.git
<<<<<<< HEAD
[submodule "Externals/fmt/fmt"]
	path = Externals/fmt/fmt
	url = https://github.com/fmtlib/fmt.git
[submodule "Externals/lz4/lz4"]
	path = Externals/lz4/lz4
	url = https://github.com/lz4/lz4
[submodule "Externals/xxhash/xxHash"]
	path = Externals/xxhash/xxHash
	url = https://github.com/Cyan4973/xxHash.git
[submodule "Externals/enet/enet"]
	path = Externals/enet/enet
	url = https://github.com/lsalzman/enet.git
[submodule "hidapi-src"]
	path = Externals/hidapi/hidapi-src
	url = https://github.com/libusb/hidapi
[submodule "Externals/tinygltf/tinygltf"]
	path = Externals/tinygltf/tinygltf
	url = https://github.com/syoyo/tinygltf.git
[submodule "Externals/minizip-ng/minizip-ng"]
	path = Externals/minizip-ng/minizip-ng
	url = https://github.com/zlib-ng/minizip-ng
[submodule "Externals/Vulkan-Headers"]
	path = Externals/Vulkan-Headers
	url = https://github.com/KhronosGroup/Vulkan-Headers.git
=======
[submodule "Externals/python"]
	path = Externals/python
	url = https://github.com/Felk/ext-python.git
	branch = master
[submodule "Externals/lz4/lz4"]
	path = Externals/lz4/lz4
	url = https://github.com/lz4/lz4
>>>>>>> 108af9a2
<|MERGE_RESOLUTION|>--- conflicted
+++ resolved
@@ -60,10 +60,13 @@
 [submodule "Externals/curl/curl"]
 	path = Externals/curl/curl
 	url = https://github.com/curl/curl.git
-<<<<<<< HEAD
 [submodule "Externals/fmt/fmt"]
 	path = Externals/fmt/fmt
 	url = https://github.com/fmtlib/fmt.git
+[submodule "Externals/python"]
+	path = Externals/python
+	url = https://github.com/Felk/ext-python.git
+	branch = master
 [submodule "Externals/lz4/lz4"]
 	path = Externals/lz4/lz4
 	url = https://github.com/lz4/lz4
@@ -84,13 +87,4 @@
 	url = https://github.com/zlib-ng/minizip-ng
 [submodule "Externals/Vulkan-Headers"]
 	path = Externals/Vulkan-Headers
-	url = https://github.com/KhronosGroup/Vulkan-Headers.git
-=======
-[submodule "Externals/python"]
-	path = Externals/python
-	url = https://github.com/Felk/ext-python.git
-	branch = master
-[submodule "Externals/lz4/lz4"]
-	path = Externals/lz4/lz4
-	url = https://github.com/lz4/lz4
->>>>>>> 108af9a2
+	url = https://github.com/KhronosGroup/Vulkan-Headers.git